/**
 * @file Bundle.cpp
 * Represent and manipulate bundles of parallelotopes whose intersection
 * represents a polytope
 *
 * @author Tommaso Dreossi <tommasodreossi@berkeley.edu>
 * @version 0.1
 */

#include "Bundle.h"

#include <cmath>
#include <limits>
#include <string>

/**
 * Copy constructor that instantiates the bundle
 *
 * @param[in] orig is the model for the new bundle
 */
Bundle::Bundle(const Bundle &orig):
    dim(orig.dim), L(orig.L), offp(orig.offp), offm(orig.offm), T(orig.T),
    Theta(orig.Theta), vars(orig.vars)
{
}

/**
 * Swap constructor that instantiates the bundle
 *
 * @param[in] orig is the model for the new bundle
 */
Bundle::Bundle(Bundle &&orig)
{
  swap(*this, orig);
}

void swap(Bundle &A, Bundle &B)
{
  std::swap(A.dim, B.dim);
  std::swap(A.L, B.L);
  std::swap(A.offp, B.offp);
  std::swap(A.offm, B.offm);
  std::swap(A.T, B.T);
  std::swap(A.Theta, B.Theta);
  std::swap(A.vars, B.vars);
}

/**
 * Constructor that instantiates the bundle
 *
 * @param[in] vars list of variables for parallelotope generator functions
 * @param[in] L matrix of directions
 * @param[in] offp upper offsets
 * @param[in] offm lower offsets
 * @param[in] T templates matrix
 */
Bundle::Bundle(const std::vector<GiNaC::lst> &vars, const Matrix &L,
               const Vector &offp, const Vector &offm,
               const std::vector<std::vector<int>> &T):
    L(L),
    offp(offp), offm(offm), T(T), vars(vars)
{
  using namespace std;

  if (L.size() > 0) {
    this->dim = L[0].size();
  } else {
    cout << "Bundle::Bundle : L must be non empty";
  }
  if (L.size() != offp.size()) {
    cout << "Bundle::Bundle : L and offp must have the same size";
    exit(EXIT_FAILURE);
  }
  if (L.size() != offm.size()) {
    cout << "Bundle::Bundle : L and offm must have the same size";
    exit(EXIT_FAILURE);
  }
  if (T.size() > 0) {
    for (unsigned int i = 0; i < T.size(); i++) {
      if (T[i].size() != this->getDim()) {
        cout << "Bundle::Bundle : T must have " << this->getDim()
             << " columns";
        exit(EXIT_FAILURE);
      }
    }
  } else {
    cout << "Bundle::Bundle : T must be non empty";
    exit(EXIT_FAILURE);
  }

  // initialize orthogonal proximity
  for (unsigned int i = 0; i < this->getNumDirs(); i++) {
    Vector Thetai(this->getNumDirs(), 0);
    for (unsigned int j = i; j < this->getNumDirs(); j++) {
      this->Theta.push_back(Thetai);
    }
  }
  for (unsigned int i = 0; i < this->getNumDirs(); i++) {
    this->Theta[i][i] = 0;
    for (unsigned int j = i + 1; j < this->getNumDirs(); j++) {
      double prox = this->orthProx(this->L[i], this->L[j]);
      this->Theta[i][j] = prox;
      this->Theta[j][i] = prox;
    }
  }
}

/**
 * Constructor that instantiates the bundle with auto-generated variables
 *
 * @param[in] L matrix of directions
 * @param[in] offp upper offsets
 * @param[in] offm lower offsets
 * @param[in] T templates matrix
 */
Bundle::Bundle(const Matrix &L, const Vector &offp, const Vector &offm,
               const std::vector<std::vector<int>> &T):
    L(L),
    offp(offp), offm(offm), T(T)
{
  using namespace std;
  using namespace GiNaC;

  if (L.size() > 0) {
    this->dim = L[0].size();
  } else {
    std::cerr << "Bundle::Bundle : L must be non empty" << std::endl;

    exit(EXIT_FAILURE);
  }
  if (L.size() != offp.size()) {
    std::cerr << "Bundle::Bundle : L and offp "
              << "must have the same size" << std::endl;
    exit(EXIT_FAILURE);
  }
  if (L.size() != offm.size()) {
    std::cerr << "Bundle::Bundle : L and offm must have "
              << "the same size" << std::endl;
    exit(EXIT_FAILURE);
  }
  if (T.size() > 0) {
    for (unsigned int i = 0; i < T.size(); i++) {
      if (T[i].size() != this->getDim()) {
        std::cerr << "Bundle::Bundle : T must have " << this->getDim()
                  << " columns" << std::endl;
        exit(EXIT_FAILURE);
      }
    }
  } else {
    std::cerr << "Bundle::Bundle : T must be non empty" << std::endl;
    exit(EXIT_FAILURE);
  }

  // generate the variables
  const size_t &dim = T[0].size();

  this->vars = vector<lst>{get_symbol_lst("b", dim),  // Base vertex variables
                           get_symbol_lst("f", dim),  // Free variables
                           get_symbol_lst("l", dim)}; // Length variables

  // initialize orthogonal proximity
  this->Theta = vector<vector<double>>(this->getNumDirs(),
                                       vector<double>(this->getNumDirs(), 0));

  for (unsigned int i = 0; i < this->getNumDirs(); i++) {
    this->Theta[i][i] = 0;
    for (unsigned int j = i + 1; j < this->getNumDirs(); j++) {
      double prox = this->orthProx(this->L[i], this->L[j]);
      this->Theta[i][j] = prox;
      this->Theta[j][i] = prox;
    }
  }
}

Bundle &Bundle::operator=(Bundle &&orig)
{
  swap(*this, orig);

  return *this;
}

/**
 * Generate the polytope represented by the bundle
 *
 * @returns polytope represented by a linear system
 */
LinearSystem Bundle::getLinearSystem() const
{
  using namespace std;

  vector<vector<double>> A;
  vector<double> b;
  for (unsigned int i = 0; i < this->getSize(); i++) {
    A.push_back(this->L[i]);
    b.push_back(this->offp[i]);
  }
  for (unsigned int i = 0; i < this->getSize(); i++) {
    A.push_back(get_complementary(this->L[i]));
    b.push_back(this->offm[i]);
  }

  return LinearSystem(A, b);
}

/**
 * Get the i-th parallelotope of the bundle
 *
 * @param[in] i parallelotope index to fetch
 * @returns i-th parallelotope
 */
Parallelotope Bundle::getParallelotope(unsigned int i) const
{
  using namespace std;

  if (i > this->T.size()) {
    cerr << "Bundle::getParallelotope : i must be between 0 and " << T.size()
         << endl;
    exit(EXIT_FAILURE);
  }

  vector<double> d(2 * this->getDim(), 0);
  vector<vector<double>> Lambda;

  vector<int>::const_iterator it = std::begin(this->T[i]);
  // upper facets
  for (unsigned int j = 0; j < this->getDim(); j++) {
    Lambda.push_back(this->L[*it]);
    d[j] = this->offp[*(it++)];
  }

  it = std::begin(this->T[i]);
  // lower facets
  for (unsigned int j = this->getDim(); j < 2 * this->getDim(); j++) {
    Lambda.push_back(get_complementary(this->L[*it]));
    d[j] = this->offm[*(it++)];
  }

  return Parallelotope(this->vars, Lambda, d);
}

/**
 * Canonize the current bundle pushing the constraints toward the symbolic
 * polytope
 *
 * @returns canonized bundle
 */
Bundle Bundle::get_canonical() const
{
  // get current polytope
  LinearSystem bund = this->getLinearSystem();
  std::vector<double> canoffp(this->getSize()), canoffm(this->getSize());
  for (unsigned int i = 0; i < this->getSize(); i++) {
    canoffp[i] = bund.maxLinearSystem(this->L[i]);
    canoffm[i] = bund.maxLinearSystem(get_complementary(this->L[i]));
  }
  return Bundle(this->vars, this->L, canoffp, canoffm, this->T);
}

/**
 * Decompose the current symbolic polytope
 *
 * @param[in] alpha weight parameter in [0,1] for decomposition (0 for
 * distance, 1 for orthogonality)
 * @param[in] max_iter maximum number of randomly generated templates
 * @returns new bundle decomposing current symbolic polytope
 */
Bundle Bundle::decompose(double alpha, int max_iters)
{
  using namespace std;
  using namespace GiNaC;

  vector<double> offDists = this->offsetDistances();

  vector<vector<int>> curT
      = this->T; // get actual template and try to improve it
  vector<vector<int>> bestT
      = this->T; // get actual template and try to improve it
  int temp_card = this->T.size();

  int i = 0;
  while (i < max_iters) {

    vector<vector<int>> tmpT = curT;

    // generate random coordinates to swap
    unsigned int i1 = rand() % temp_card;
    int j1 = rand() % this->getDim();
    int new_element = rand() % this->getSize();

    // swap them
    tmpT[i1][j1] = new_element;

    bool valid = true;
    // check for duplicates
    vector<int> newTemp1 = tmpT[i1];
    for (unsigned int j = 0; j < tmpT.size(); j++) {
      if (j != i1) {
        valid = valid && !(this->isPermutation(newTemp1, tmpT[j]));
      }
    }

    if (valid) {
      ex eq1 = 0;
      lst LS1;
      for (unsigned int j = 0; j < this->getDim(); j++) {
        for (unsigned int k = 0; k < this->getDim(); k++) {
          eq1 = eq1 + this->vars[0][k] * this->L[tmpT[i1][j]][k];
        }
        LS1.append(eq1 == this->offp[j]);
      }
      ex solLS1 = lsolve(LS1, this->vars[0]);

      if (solLS1.nops() != 0) {

        double w1 = alpha * this->maxOffsetDist(tmpT, offDists)
                    + (1 - alpha) * this->maxOrthProx(tmpT);
        double w2 = alpha * this->maxOffsetDist(bestT, offDists)
                    + (1 - alpha) * this->maxOrthProx(bestT);

        if (w1 < w2) {
          bestT = tmpT;
        }
        curT = tmpT;
      }
    }
    i++;
  }

  return Bundle(this->vars, this->L, this->offp, this->offp, bestT);
}

/**
 * Transform the bundle
 *
 * @param[in] vars variables appearing in the transforming function
 * @param[in] f transforming function
 * @param[in,out] controlPts control points computed so far that might be
 * updated
 * @param[in] mode transformation mode (0=OFO,1=AFO)
 * @returns transformed bundle
 */
Bundle Bundle::transform(const GiNaC::lst &vars, const GiNaC::lst &f,
                         ControlPointStorage &controlPts, int mode) const
{
  using namespace std;
  using namespace GiNaC;

  vector<double> newDp(this->getSize(), std::numeric_limits<double>::max());
  vector<double> newDm(this->getSize(), std::numeric_limits<double>::max());

  vector<int> dirs_to_bound;
  if (mode) { // dynamic transformation
    for (unsigned int i = 0; i < this->L.size(); i++) {
      dirs_to_bound.push_back(i);
    }
  }

  for (unsigned int i = 0; i < this->getCard();
       i++) { // for each parallelotope

    Parallelotope P = this->getParallelotope(i);
    const lst &genFun = P.getGeneratorFunction();

    const vector<double> &base_vertex = P.getBaseVertex();
    const vector<double> &lengths = P.getLenghts();

    lst subParatope;

    for (unsigned int k = 0; k < this->vars[0].nops(); k++) {
      subParatope.append(this->vars[0][k] == base_vertex[k]);
      subParatope.append(this->vars[2][k] == lengths[k]);
    }

    if (mode == 0) { // static mode
      dirs_to_bound = this->T[i];
    }

    for (unsigned int j = 0; j < dirs_to_bound.size();
         j++) { // for each direction

      // key of the control points
      vector<int> key = this->T[i];
      key.push_back(dirs_to_bound[j]);

      lst actbernCoeffs;

      if (!(controlPts.contains(key)
            && controlPts.gen_fun_is_equal_to(
                key,
                genFun))) { // check if the coefficients were already computed

        // the combination parallelotope/direction to bound is not present in
        // hash table compute control points
        lst sub, fog;

        for (unsigned int k = 0; k < vars.nops(); k++) {
          sub.append(vars[k] == genFun[k]);
        }
        for (unsigned int k = 0; k < vars.nops(); k++) {
          fog.append(f[k].subs(sub));
        }

        ex Lfog;
        Lfog = 0;
        // upper facets
        for (unsigned int k = 0; k < this->getDim(); k++) {
          Lfog = Lfog + this->L[dirs_to_bound[j]][k] * fog[k];
        }

        actbernCoeffs
            = BaseConverter(this->vars[1], Lfog).getBernCoeffsMatrix();

        controlPts.set(key, genFun,
                       actbernCoeffs); // store the computed coefficients

      } else {
        actbernCoeffs = controlPts.get_ctrl_pts(key);
      }

      // find the maximum coefficient
      double maxCoeffp = std::numeric_limits<double>::lowest();
      double maxCoeffm = std::numeric_limits<double>::lowest();
      for (lst::const_iterator c = actbernCoeffs.begin();
           c != actbernCoeffs.end(); ++c) {
        double actCoeffp = ex_to<numeric>((*c).subs(subParatope)).to_double();
        double actCoeffm
            = ex_to<numeric>((-(*c)).subs(subParatope)).to_double();
        maxCoeffp = max(maxCoeffp, actCoeffp);
        maxCoeffm = max(maxCoeffm, actCoeffm);
      }
      newDp[dirs_to_bound[j]] = min(newDp[dirs_to_bound[j]], maxCoeffp);
      newDm[dirs_to_bound[j]] = min(newDm[dirs_to_bound[j]], maxCoeffm);
    }
  }

  Bundle res = Bundle(this->vars, this->L, newDp, newDm, this->T);
  if (mode == 0) {
    return res.get_canonical();
  }

  return res;
}

/**
 * Parametric transformation of the bundle
 *
 * @param[in] vars variables appearing in the transforming function
 * @param[in] params parameters appearing in the transforming function
 * @param[in] f transforming function
 * @param[in] paraSet set of parameters
 * @param[in,out] controlPts control points computed so far that might be
 * updated
 * @param[in] mode transformation mode (0=OFO,1=AFO)
 * @returns transformed bundle
 */
<<<<<<< HEAD
Bundle Bundle::transform(
    const GiNaC::lst &vars, const GiNaC::lst &params, const GiNaC::lst &f,
    const LinearSystem &paraSet, ControlPointStorage &controlPts, int mode) const
=======
Bundle Bundle::transform(const GiNaC::lst &vars, const GiNaC::lst &params,
                         const GiNaC::lst &f, const LinearSystem &paraSet,
                         ControlPointStorage &controlPts, int mode) const
>>>>>>> 1c902497
{
  using namespace std;
  using namespace GiNaC;

  vector<double> newDp(this->getSize(), std::numeric_limits<double>::max());
  vector<double> newDm(this->getSize(), std::numeric_limits<double>::max());

  vector<int> dirs_to_bound;
  if (mode) { // dynamic transformation
    dirs_to_bound = vector<int>(this->L.size());
    for (unsigned int i = 0; i < this->L.size(); i++) {
      dirs_to_bound[i] = i;
    }
  }

  for (unsigned int i = 0; i < this->getCard();
       i++) { // for each parallelotope

    Parallelotope P = this->getParallelotope(i);
    const lst &genFun = P.getGeneratorFunction();

    const vector<double> &base_vertex = P.getBaseVertex();
    const vector<double> &lengths = P.getLenghts();

    lst subParatope;

    for (unsigned int k = 0; k < this->vars[0].nops(); k++) {
      subParatope.append(this->vars[0][k] == base_vertex[k]);
      subParatope.append(this->vars[2][k] == lengths[k]);
    }

    if (mode == 0) { // static mode
      dirs_to_bound = this->T[i];
    }

    for (unsigned int j = 0; j < dirs_to_bound.size();
         j++) { // for each direction

      // key of the control points
      vector<int> key = this->T[i];
      key.push_back(dirs_to_bound[j]);

      lst actbernCoeffs;

      if (!(controlPts.contains(key)
            && controlPts.gen_fun_is_equal_to(
                key,
                genFun))) { // check if the coefficients were already computed

        // the combination parallelotope/direction to bound is not present in
        // hash table compute control points
        lst sub, fog;

        for (unsigned int k = 0; k < vars.nops(); k++) {
          sub.append(vars[k] == genFun[k]);
        }

        for (unsigned int k = 0; k < vars.nops(); k++) {
          fog.append(f[k].subs(sub));
        }

        ex Lfog = 0;
        // upper facets
        for (unsigned int k = 0; k < this->getDim(); k++) {
          Lfog = Lfog + this->L[dirs_to_bound[j]][k] * fog[k];
        }

        actbernCoeffs
            = BaseConverter(this->vars[1], Lfog).getBernCoeffsMatrix();

        controlPts.set(key, genFun,
                       actbernCoeffs); // store the computed coefficients

      } else {
        actbernCoeffs = controlPts.get_ctrl_pts(key);
      }

      // find the maximum coefficient
      double maxCoeffp = std::numeric_limits<double>::lowest();
      ;
      double maxCoeffm = std::numeric_limits<double>::lowest();
      ;
      for (lst::const_iterator c = actbernCoeffs.begin();
           c != actbernCoeffs.end(); ++c) {
        ex paraBernCoeff;
        paraBernCoeff = (*c).subs(subParatope);
        maxCoeffp
            = max(maxCoeffp, paraSet.maxLinearSystem(params, paraBernCoeff));
        maxCoeffm
            = max(maxCoeffm, paraSet.maxLinearSystem(params, -paraBernCoeff));
      }
      newDp[dirs_to_bound[j]] = min(newDp[dirs_to_bound[j]], maxCoeffp);
      newDm[dirs_to_bound[j]] = min(newDm[dirs_to_bound[j]], maxCoeffm);
    }
  }

  Bundle res(this->vars, this->L, newDp, newDm, this->T);
  if (mode == 0) {
    return res.get_canonical();
  }

  return res;
}

/**
 * Set the bundle template
 *
 * @param[in] T new template
 */
void Bundle::setTemplate(std::vector<std::vector<int>> T)
{
  this->T = T;
}

/**
 * Compute the distances between the half-spaced of the parallelotopes
 *
 * @returns vector of distances
 */
std::vector<double> Bundle::offsetDistances()
{

  std::vector<double> dist(this->getSize());
  for (unsigned int i = 0; i < this->getSize(); i++) {
    dist[i] = abs(this->offp[i] - this->offm[i]) / this->norm(this->L[i]);
  }
  return dist;
}

/**
 * Compute the norm of a vector
 *
 * @param[in] v vector to normalize
 * @returns norm of the given vector
 */
double Bundle::norm(std::vector<double> v)
{
  double sum = 0;
  for (auto v_it = std::begin(v); v_it != std::end(v); ++v_it) {
    sum = sum + (*v_it) * (*v_it);
  }
  return sqrt(sum);
}

/**
 * Compute the product of two vectors
 *
 * @param[in] v1 left vector
 * @param[in] v2 right vector
 * @returns product v1*v2'
 */
double Bundle::prod(std::vector<double> v1, std::vector<double> v2)
{
  double prod = 0;
  for (unsigned int i = 0; i < v1.size(); i++) {
    prod = prod + v1[i] * v2[i];
  }
  return prod;
}

// TODO: turn this method in a (inline) function
/**
 * Compute the angle between two vectors
 *
 * @param[in] v1 vector
 * @param[in] v2 vector
 * @returns angle between v1 and v2
 */
double Bundle::angle(std::vector<double> v1, std::vector<double> v2)
{
  return acos(this->prod(v1, v2) / (this->norm(v1) * this->norm(v2)));
}

// TODO: Turn this method in a (inline) function
/**
 * Orthogonal proximity of v1 and v2, i.e.,
 * how close is the angle between v1 and v2 is to pi/2
 *
 * @param[in] v1 vector
 * @param[in] v2 vector
 * @returns orthogonal proximity
 */
double Bundle::orthProx(std::vector<double> v1, std::vector<double> v2)
{
  return abs(this->angle(v1, v2) - (3.14159265 / 2));
}

/**
 * Maximum orthogonal proximity of a vector w.r.t. a set of vectors
 *
 * @param[in] vIdx index of the reference vector
 * @param[in] dirsIdx indexes of vectors to be considered
 * @returns maximum orthogonal proximity
 */
double Bundle::maxOrthProx(int vIdx, std::vector<int> dirsIdx)
{

  if (dirsIdx.empty()) {
    return 0;
  }

  double maxProx = 0;
  for (auto d_it = std::begin(dirsIdx); d_it != std::end(dirsIdx); ++d_it) {
    maxProx = std::max(maxProx, this->orthProx(this->L[vIdx], this->L[*d_it]));
  }
  return maxProx;
}

/**
 * Maximum orthogonal proximity within a set of vectors
 *
 * @param[in] dirsIdx indexes of vectors to be considered
 * @returns maximum orthogonal proximity
 */
double Bundle::maxOrthProx(std::vector<int> dirsIdx)
{
  double maxProx = 0;
  for (unsigned int i = 0; i < dirsIdx.size(); i++) {
    for (unsigned int j = i + 1; j < dirsIdx.size(); j++) {
      maxProx = std::max(
          maxProx, this->orthProx(this->L[dirsIdx[i]], this->L[dirsIdx[j]]));
    }
  }
  return maxProx;
}

/**
 * Maximum orthogonal proximity of all the vectors of a matrix
 *
 * @param[in] T collection of vectors
 * @returns maximum orthogonal proximity
 */
double Bundle::maxOrthProx(std::vector<std::vector<int>> T)
{
  double maxorth = std::numeric_limits<double>::lowest();
  for (auto T_it = std::begin(T); T_it != std::end(T); ++T_it) {
    maxorth = std::max(maxorth, this->maxOrthProx(*T_it));
  }
  return maxorth;
}

// TODO: Turn this method in a function
/**
 * Maximum distance accumulation of a vector w.r.t. a set of vectors
 *
 * @param[in] vIdx index of the reference vector
 * @param[in] dirsIdx indexes of vectors to be considered
 * @param[in] dists pre-computed distances
 * @returns distance accumulation
 */
double Bundle::maxOffsetDist(int vIdx, std::vector<int> dirsIdx,
                             std::vector<double> dists)
{

  if (dirsIdx.empty()) {
    return 0;
  }

  double dist = dists[vIdx];
  for (unsigned int i = 0; i < dirsIdx.size(); i++) {
    dist = dist * dists[dirsIdx[i]];
  }
  return dist;
}

/**
 * Maximum distance accumulation of a set of vectors
 *
 * @param[in] dirsIdx indexes of vectors to be considered
 * @param[in] dists pre-computed distances
 * @returns distance accumulation
 */
double Bundle::maxOffsetDist(std::vector<int> dirsIdx,
                             std::vector<double> dists)
{

  double dist = 1;
  for (unsigned int i = 0; i < dirsIdx.size(); i++) {
    dist = dist * dists[dirsIdx[i]];
  }
  return dist;
}

/**
 * Maximum distance accumulation of matrix
 *
 * @param[in] T matrix from which fetch the vectors
 * @param[in] dists pre-computed distances
 * @returns distance accumulation
 */
double Bundle::maxOffsetDist(std::vector<std::vector<int>> T,
                             std::vector<double> dists)
{
  double maxdist = std::numeric_limits<double>::lowest();
  for (unsigned int i = 0; i < T.size(); i++) {
    maxdist = std::max(maxdist, this->maxOffsetDist(T[i], dists));
  }
  return maxdist;
}

/**
 * Determine belonging of an element in a vector
 *
 * @param[in] n element to be searched
 * @param[in] v vector in which to look for
 * @returns true is n belongs to v
 */
bool Bundle::isIn(int n, std::vector<int> v)
{

  for (unsigned int i = 0; i < v.size(); i++) {
    if (n == v[i]) {
      return true;
    }
  }
  return false;
}

/**
 * Determine belonging of a vector in a set of vectors
 *
 * @param[in] v vector to be searched
 * @param[in] vlist set of vectors in which to look for
 * @returns true is v belongs to vlist
 */
bool Bundle::isIn(std::vector<int> v, std::vector<std::vector<int>> vlist)
{
  for (unsigned int i = 0; i < vlist.size(); i++) {
    if (this->isPermutation(v, vlist[i])) {
      return true;
    }
  }
  return false;
}

/**
 * Check if v1 is a permutation of v2
 *
 * @param[in] v1 first vector
 * @param[in] v2 second vector
 * @returns true is v1 is a permutation of v2
 */
bool Bundle::isPermutation(std::vector<int> v1, std::vector<int> v2)
{
  for (unsigned int i = 0; i < v1.size(); i++) {
    if (!this->isIn(v1[i], v2)) {
      return false;
    }
  }
  return true;
}

/**
 * Check if a matrix is a valid template for the current bundle
 *
 * @param[in] T template matrix to be tested
 * @param[in] card cardinality of the bundle
 * @param[in] dirs directions
 * @returns true T is a valid template
 */
bool Bundle::validTemp(std::vector<std::vector<int>> T, unsigned int card,
                       std::vector<int> dirs)
{
  using namespace std;

  cout << "dirs: ";
  for (auto dir_it = std::begin(dirs); dir_it != std::end(dirs); ++dir_it) {
    cout << *dir_it << " ";
  }
  cout << "\n";

  cout << "T:\n";

  for (auto row = std::begin(T); row != std::end(T); ++row) {
    for (auto el = std::begin(*row); el != std::end(*row); ++el) {
      cout << *el << " ";
    }
    cout << "\n";
  }
  cout << "\n";

  if (T.size() != card) {
    return false;
  }

  // check if all the directions appear in T
  vector<bool> dirIn(dirs.size(), false);
  for (unsigned int i = 0; i < dirs.size(); i++) {
    for (auto row = std::begin(T); row != std::end(T); ++row) {
      dirIn[i] = this->isIn(dirs[i], *row);
    }
  }

  for (auto dir_it = std::begin(dirIn); dir_it != std::end(dirIn); ++dir_it) {
    if (!*dir_it) {
      return false;
    }
  }
  //
  //	// check if all the directions are non null
  //	vector< bool > nonNullDir (this->getDim(),false);
  //	for ( int i=0; i<T.size(); i++ ) {
  //		for ( int j=0; j<T[i].size(); j++ ) {
  //			for (int k=0; k<this->getDim(); k++) {
  //				nonNullDir[k] = this->L[T[i][j]][k] != 0;
  //			}
  //		}
  //	}
  //	for (int i=0; i<nonNullDir.size(); i++) {
  //		if ( !nonNullDir[i] ) {
  //			return false;
  //		}
  //	}
  return true;
}

Bundle::~Bundle()
{
  // TODO Auto-generated destructor stub
}<|MERGE_RESOLUTION|>--- conflicted
+++ resolved
@@ -453,15 +453,9 @@
  * @param[in] mode transformation mode (0=OFO,1=AFO)
  * @returns transformed bundle
  */
-<<<<<<< HEAD
-Bundle Bundle::transform(
-    const GiNaC::lst &vars, const GiNaC::lst &params, const GiNaC::lst &f,
-    const LinearSystem &paraSet, ControlPointStorage &controlPts, int mode) const
-=======
 Bundle Bundle::transform(const GiNaC::lst &vars, const GiNaC::lst &params,
                          const GiNaC::lst &f, const LinearSystem &paraSet,
                          ControlPointStorage &controlPts, int mode) const
->>>>>>> 1c902497
 {
   using namespace std;
   using namespace GiNaC;
