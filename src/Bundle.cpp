/**
 * @file Bundle.cpp
 * Represent and manipulate bundles of parallelotopes whose intersection
 * represents a polytope
 *
 * @author Tommaso Dreossi <tommasodreossi@berkeley.edu>
 * @version 0.1
 */

#include "Bundle.h"

#ifdef WITH_THREADS
#include <mutex>
#include <shared_mutex>

#include "ThreadPool.h"

extern ThreadPool thread_pool;
#endif // WITH_THREADS

#include <limits>
#include <string>
#include <algorithm>

#include "LinearAlgebra.h"

#define _USE_MATH_DEFINES

#include <cmath>

/**
 * Copy constructor that instantiates the bundle
 *
 * @param[in] orig is the model for the new bundle
 */
Bundle::Bundle(const Bundle &orig):
<<<<<<< HEAD
    dim(orig.dim), dir_matrix(orig.dir_matrix), offp(orig.offp),
    offm(orig.offm), t_matrix(orig.t_matrix), Theta(orig.Theta),
    vars(orig.vars), constraintDirections(orig.constraintDirections),
    constraintOffsets(orig.constraintOffsets)
=======
    dir_matrix(orig.dir_matrix), offp(orig.offp), offm(orig.offm),
    t_matrix(orig.t_matrix)
>>>>>>> 2647fc65
{
}

/**
 * Swap constructor that instantiates the bundle
 *
 * @param[in] orig is the model for the new bundle
 */
Bundle::Bundle(Bundle &&orig)
{
  swap(*this, orig);
}

void swap(Bundle &A, Bundle &B)
{
  std::swap(A.dir_matrix, B.dir_matrix);
  std::swap(A.offp, B.offp);
  std::swap(A.offm, B.offm);
  std::swap(A.t_matrix, B.t_matrix);
<<<<<<< HEAD
  std::swap(A.Theta, B.Theta);
  std::swap(A.vars, B.vars);
	std::swap(A.constraintDirections, B.constraintDirections);
	std::swap(A.constraintOffsets, B.constraintOffsets);
=======
>>>>>>> 2647fc65
}

/**
 * Orthogonal proximity of v1 and v2, i.e.,
 * how close is the angle between v1 and v2 is to pi/2
 *
 * @param[in] v1 vector
 * @param[in] v2 vector
 * @returns orthogonal proximity
 */
double orthProx(std::vector<double> v1, std::vector<double> v2)
{
  return std::abs(angle(v1, v2) - M_PI_2);
}

/**
<<<<<<< HEAD
 * Constructor that instantiates the bundle
 *
 * @param[in] vars list of variables for parallelotope generator functions
 * @param[in] dir_matrix matrix of directions
 * @param[in] offp upper offsets
 * @param[in] offm lower offsets
 * @param[in] t_matrix templates matrix
 */
Bundle::Bundle(const std::vector<GiNaC::lst> &vars, const Matrix &dir_matrix,
         const Vector &offp, const Vector &offm,
         const std::vector<std::vector<int>> &t_matrix):
			Bundle(vars, dir_matrix, offp, offm, t_matrix,
								std::vector<std::vector<double>>{}, std::vector<double>{})
{
}

/**
 * Constructor that instantiates the bundle
 *
 * @param[in] vars list of variables for parallelotope generator functions
 * @param[in] L matrix of directions
 * @param[in] offp upper offsets
 * @param[in] offm lower offsets
 * @param[in] T templates matrix
 * @param[in] constrDirs directions constrained by assertions
 * @param[in] constrOffsets offsets of the constraints of the assertions
 */
Bundle::Bundle(const std::vector<GiNaC::lst> &vars, const Matrix &dir_matrix,
               const Vector &offp, const Vector &offm,
               const std::vector<std::vector<int>> &t_matrix,
							 const std::vector<std::vector<double>> constrDirs,
							 const std::vector<double> constrOffsets):
    dir_matrix(dir_matrix),
    offp(offp), offm(offm), t_matrix(t_matrix), vars(vars),
    constraintDirections(constrDirs), constraintOffsets(constrOffsets)
{
  using namespace std;

  if (dir_matrix.size() > 0) {
    this->dim = dir_matrix[0].size();
  } else {
    cout << "Bundle::Bundle : dir_matrix must be non empty";
  }
  if (dir_matrix.size() != offp.size()) {
    cout << "Bundle::Bundle : dir_matrix and offp must have the same size";
    exit(EXIT_FAILURE);
  }
  if (dir_matrix.size() != offm.size()) {
    cout << "Bundle::Bundle : dir_matrix and offm must have the same size";
    exit(EXIT_FAILURE);
  }
  if (t_matrix.size() > 0) {
    for (unsigned int i = 0; i < t_matrix.size(); i++) {
      if (t_matrix[i].size() != this->getDim()) {
        cout << "Bundle::Bundle : t_matrix must have " << this->getDim()
             << " columns";
        exit(EXIT_FAILURE);
      }
    }
  } else {
    cout << "Bundle::Bundle : t_matrix must be non empty";
    exit(EXIT_FAILURE);
  }

  // initialize orthogonal proximity
  for (unsigned int i = 0; i < this->getNumDirs(); i++) {
    Vector Thetai(this->getNumDirs(), 0);
    for (unsigned int j = i; j < this->getNumDirs(); j++) {
      this->Theta.push_back(Thetai);
    }
  }
  for (unsigned int i = 0; i < this->getNumDirs(); i++) {
    this->Theta[i][i] = 0;
    for (unsigned int j = i + 1; j < this->getNumDirs(); j++) {
      double prox = orthProx(this->dir_matrix[i], this->dir_matrix[j]);
      this->Theta[i][j] = prox;
      this->Theta[j][i] = prox;
    }
  }
}

/**
=======
>>>>>>> 2647fc65
 * Constructor that instantiates the bundle with auto-generated variables
 *
 * @param[in] dir_matrix matrix of directions
 * @param[in] offp upper offsets
 * @param[in] offm lower offsets
 * @param[in] t_matrix templates matrix
 */
Bundle::Bundle(const Matrix &dir_matrix, const Vector &offp, const Vector &offm,
         const std::vector<std::vector<int>> &t_matrix):
		Bundle(dir_matrix, offp, offm, t_matrix, {}, {})
{
}

/**
 * Constructor that instantiates the bundle with auto-generated variables
 *
 * @param[in] dir_matrix matrix of directions
 * @param[in] offp upper offsets
 * @param[in] offm lower offsets
 * @param[in] t_matrix t_matrixs matrix
 * @param[in] constrDirs directions that are constrained by assumptions
 * @param[in] constrOffsets offsets of assumptions
 */
Bundle::Bundle(const Matrix &dir_matrix, const Vector &offp,
               const Vector &offm,
               const std::vector<std::vector<int>> &t_matrix,
							 const std::vector<std::vector<double>> constrDirs,
							 const std::vector<double> constrOffsets):
    dir_matrix(dir_matrix),
    offp(offp), offm(offm), t_matrix(t_matrix),
    constraintDirections(constrDirs), constraintOffsets(constrOffsets)
{
  using namespace std;

  if (dir_matrix.size() == 0) {
    std::cerr << "Bundle::Bundle : dir_matrix must be non empty" << std::endl;

    exit(EXIT_FAILURE);
  }
  if (dir_matrix.size() != offp.size()) {
    std::cerr << "Bundle::Bundle : dir_matrix and offp "
              << "must have the same size" << std::endl;
    exit(EXIT_FAILURE);
  }
  if (dir_matrix.size() != offm.size()) {
    std::cerr << "Bundle::Bundle : dir_matrix and offm must have "
              << "the same size" << std::endl;
    exit(EXIT_FAILURE);
  }
  if (t_matrix.size() > 0) {
    for (unsigned int i = 0; i < t_matrix.size(); i++) {
      if (t_matrix[i].size() != this->dim()) {
        std::cerr << "Bundle::Bundle : t_matrix must have " << this->dim()
                  << " columns" << std::endl;
        exit(EXIT_FAILURE);
      }
    }
  } else {
    std::cerr << "Bundle::Bundle : t_matrix must be non empty" << std::endl;
    exit(EXIT_FAILURE);
  }
}

Bundle &Bundle::operator=(Bundle &&orig)
{
  swap(*this, orig);

  return *this;
}

/**
 * Generate the polytope represented by the bundle
 *
 * @returns polytope represented by the bundle
 */
Bundle::operator Polytope() const
{
  using namespace std;

  vector<vector<double>> A;
  vector<double> b;
  for (unsigned int i = 0; i < this->size(); i++) {
    A.push_back(this->dir_matrix[i]);
    b.push_back(this->offp[i]);
  }
  for (unsigned int i = 0; i < this->size(); i++) {
    A.push_back(-this->dir_matrix[i]);
    b.push_back(this->offm[i]);
  }

  return Polytope(A, b);
}

/**
 * Get the i-th parallelotope of the bundle
 *
 * @param[in] i parallelotope index to fetch
 * @returns i-th parallelotope
 */
Parallelotope Bundle::getParallelotope(unsigned int i) const
{
  using namespace std;

  if (i > this->t_matrix.size()) {
    cerr << "Bundle::getParallelotope : i must be between 0 and "
         << t_matrix.size() << endl;
    exit(EXIT_FAILURE);
  }

  vector<double> lbound, ubound;
  vector<vector<double>> Lambda;

  vector<int>::const_iterator it = std::begin(this->t_matrix[i]);
  // upper facets
  for (unsigned int j = 0; j < this->dim(); j++) {
    const int idx = *it;
    Lambda.push_back(this->dir_matrix[idx]);
    ubound.push_back(this->offp[idx]);
    lbound.push_back(this->offm[idx]);

    ++it;
  }

  // TODO: Since Lambdas are always the same, check whether
  //       storing the PLU factorizations of Lambdas may give
  //       some speed-up.
  return Parallelotope(Lambda, lbound, ubound);
}

/**
 * Canonize the current bundle pushing the constraints toward the symbolic
 * polytope
 *
 * @returns canonized bundle
 */
Bundle Bundle::get_canonical() const
{
  // get current polytope
  Polytope bund = *this;
  std::vector<double> canoffp(this->size()), canoffm(this->size());
  for (unsigned int i = 0; i < this->size(); i++) {
    canoffp[i] = bund.maximize(this->dir_matrix[i]);
    canoffm[i] = bund.maximize(-this->dir_matrix[i]);
  }
  return Bundle(dir_matrix, canoffp, canoffm, t_matrix);
}

/**
 * Check whether a vector is permutation of a sorted vector
 *
 * @param[in] v1 first vector
 * @param[in] v2 a sorted vector
 * @returns true is v1 is a permutation of v2
 */
bool isPermutationOfSorted(std::vector<int> v1,
                           const std::vector<int> &v2_sorted)
{
  if (v1.size() != v2_sorted.size()) {
    return false;
  }

  std::sort(std::begin(v1), std::end(v1));

  auto v1_it = std::begin(v1);
  auto v2_it = std::begin(v2_sorted);
  while (v1_it != std::end(v1)) {
    if (*v1_it != *v2_it) {
      return false;
    }

    ++v1_it;
    ++v2_it;
  }

  return true;
}

/**
 * Check if v1 is a permutation of v2
 *
 * @param[in] v1 first vector
 * @param[in] v2 second vector
 * @returns true is v1 is a permutation of v2
 */
bool isPermutation(const std::vector<int> &v1, std::vector<int> v2)
{
  if (v1.size() != v2.size()) {
    return false;
  }

  std::sort(std::begin(v2), std::end(v2));

  return isPermutationOfSorted(v1, v2);
}

template<typename T>
bool is_permutation_of_other_rows(const std::vector<std::vector<T>> &M,
                                  const unsigned int &i)
{
  using namespace std;

  vector<T> M_i = M[i];
  sort(std::begin(M_i), std::end(M_i));
  for (unsigned int j = 0; j < M.size(); j++) {
    if (j != i) {
      if (isPermutationOfSorted(M[j], M_i)) {
        return true;
      }
    }
  }

  return false;
}

/**
 * Maximum distance accumulation of a vector w.r.t. a set of vectors
 *
 * @param[in] vIdx index of the reference vector
 * @param[in] dirsIdx indexes of vectors to be considered
 * @param[in] dists pre-computed distances
 * @returns distance accumulation
 */
double maxOffsetDist(const int vIdx, const std::vector<int> &dirsIdx,
                     const std::vector<double> &dists)
{

  if (dirsIdx.empty()) {
    return 0;
  }

  double dist = dists[vIdx];
  for (unsigned int i = 0; i < dirsIdx.size(); i++) {
    dist = dist * dists[dirsIdx[i]];
  }
  return dist;
}

/**
 * Maximum distance accumulation of a set of vectors
 *
 * @param[in] dirsIdx indexes of vectors to be considered
 * @param[in] dists pre-computed distances
 * @returns distance accumulation
 */
double maxOffsetDist(const std::vector<int> &dirsIdx,
                     const std::vector<double> &dists)
{

  double dist = 1;
  for (unsigned int i = 0; i < dirsIdx.size(); i++) {
    dist = dist * dists[dirsIdx[i]];
  }
  return dist;
}

/**
 * Maximum distance accumulation of matrix
 *
 * @param[in] T matrix from which fetch the vectors
 * @param[in] dists pre-computed distances
 * @returns distance accumulation
 */
double maxOffsetDist(const std::vector<std::vector<int>> &T,
                     const std::vector<double> &dists)
{
  double maxdist = std::numeric_limits<double>::lowest();
  for (unsigned int i = 0; i < T.size(); i++) {
    maxdist = std::max(maxdist, maxOffsetDist(T[i], dists));
  }
  return maxdist;
}

/**
 * Maximum orthogonal proximity of a vector w.r.t. a set of vectors
 *
 * @param[in] dir_matrix is the direction matrix
 * @param[in] vIdx index of the reference vector
 * @param[in] dirsIdx indexes of vectors to be considered
 * @returns maximum orthogonal proximity
 */
double maxOrthProx(const std::vector<std::vector<double>> &dir_matrix,
                   const int vIdx, const std::vector<int> &dirsIdx)
{

  if (dirsIdx.empty()) {
    return 0;
  }

  double maxProx = 0;
  for (auto d_it = std::begin(dirsIdx); d_it != std::end(dirsIdx); ++d_it) {
    maxProx = std::max(maxProx, orthProx(dir_matrix[vIdx], dir_matrix[*d_it]));
  }
  return maxProx;
}

/**
 * Maximum orthogonal proximity within a set of vectors
 *
 * @param[in] dir_matrix is the direction matrix
 * @param[in] dirsIdx indexes of vectors to be considered
 * @returns maximum orthogonal proximity
 */
double maxOrthProx(const std::vector<std::vector<double>> &dir_matrix,
                   const std::vector<int> &dirsIdx)
{
  double maxProx = 0;
  for (unsigned int i = 0; i < dirsIdx.size(); i++) {
    for (unsigned int j = i + 1; j < dirsIdx.size(); j++) {
      maxProx = std::max(
          maxProx, orthProx(dir_matrix[dirsIdx[i]], dir_matrix[dirsIdx[j]]));
    }
  }
  return maxProx;
}

/**
 * Maximum orthogonal proximity of all the vectors of a matrix
 *
 * @param[in] dir_matrix is the direction matrix
 * @param[in] T collection of vectors
 * @returns maximum orthogonal proximity
 */
double maxOrthProx(const std::vector<std::vector<double>> &dir_matrix,
                   const std::vector<std::vector<int>> &T)
{
  double maxorth = std::numeric_limits<double>::lowest();
  for (auto T_it = std::begin(T); T_it != std::end(T); ++T_it) {
    maxorth = std::max(maxorth, maxOrthProx(dir_matrix, *T_it));
  }
  return maxorth;
}

// TODO: the following method probably does not work; it
//       should be fixed
/**
 * Decompose the current symbolic polytope
 *
 * @param[in] dec_weight weight parameter in [0,1] for decomposition (0 for
 * distance, 1 for orthogonality)
 * @param[in] max_iter maximum number of randomly generated templates
 * @returns new bundle decomposing current symbolic polytope
 */
Bundle Bundle::decompose(double dec_weight, int max_iters)
{
  using namespace std;

  vector<double> offDists = this->offsetDistances();

  // get current template and try to improve it
  vector<vector<int>> curT = this->t_matrix;

  // get current template and try to improve it
  vector<vector<int>> bestT = this->t_matrix;
  int temp_card = this->t_matrix.size();

  int i = 0;
  while (i < max_iters) {

    vector<vector<int>> tmpT = curT;

    // generate random coordinates to swap
    unsigned int i1 = rand() % temp_card;
    int j1 = rand() % this->dim();

    // swap them
    tmpT[i1][j1] = rand() % this->size();

    if (!is_permutation_of_other_rows(tmpT, i1)) {
      std::vector<std::vector<double>> A;
      for (unsigned int j = 0; j < this->dim(); j++) {
        A.push_back(this->dir_matrix[tmpT[i1][j]]);
      }

      DenseLinearAlgebra::PLU_Factorization<double> fact(A);
      try {
        fact.solve(std::vector<double>(this->dim(), 0));

        double w1 = dec_weight * maxOffsetDist(tmpT, offDists)
                    + (1 - dec_weight) * maxOrthProx(this->dir_matrix, tmpT);
        double w2 = dec_weight * maxOffsetDist(bestT, offDists)
                    + (1 - dec_weight) * maxOrthProx(this->dir_matrix, bestT);

        if (w1 < w2) {
          bestT = tmpT;
        }
        curT = tmpT;
      } catch (...) {
        // The system Ax=b cannot be solved
      }
    }
    i++;
  }

  return Bundle(dir_matrix, offp, offm, bestT);
}

std::vector<SymbolicAlgebra::Expression<>>
sub_vars(const std::vector<SymbolicAlgebra::Expression<>> &ex_list,
         const std::vector<SymbolicAlgebra::Symbol<>> &vars,
         const std::vector<SymbolicAlgebra::Expression<>> &expressions)
{
  using namespace SymbolicAlgebra;

  Expression<>::replacement_type repl;

  for (unsigned int k = 0; k < vars.size(); ++k) {
    repl[vars[k]] = expressions[k];
  }

  std::vector<Expression<>> results;
  for (auto ex_it = std::begin(ex_list); ex_it != std::end(ex_list); ++ex_it) {
    results.push_back(Expression<>(*ex_it).replace(repl));
  }

  return results;
}

std::vector<SymbolicAlgebra::Expression<>>
compute_Bern_coeffs(const std::vector<SymbolicAlgebra::Symbol<>> &alpha,
                    const std::vector<SymbolicAlgebra::Expression<>> &f,
                    const std::vector<double> &dir_vector)
{
  SymbolicAlgebra::Expression<> Lfog = 0;
  // upper facets
  for (unsigned int k = 0; k < dir_vector.size(); k++) {
    if (dir_vector[k] != 0) {
      Lfog += dir_vector[k] * f[k];
    }
  }

  return BaseConverter(alpha, Lfog).getBernCoeffsMatrix();
}

/**
 * @brief Compute the variable substitutions for a parallelotope
 *
 * @param P is a parallelotope.
 * @param q are the variables associated to the parallelotope's base vertex.
 * @param beta are the variables associated to the parallelotope's lengths.
 * @return the symbolic equations representing the the variable
 *         substitutions for `P`.
 */
SymbolicAlgebra::Expression<>::replacement_type
get_subs_from(const Parallelotope &P,
              const std::vector<SymbolicAlgebra::Symbol<>> &q,
              const std::vector<SymbolicAlgebra::Symbol<>> &beta)
{
  using namespace SymbolicAlgebra;

  const std::vector<double> &base_vertex = P.base_vertex();
  const std::vector<double> &lengths = P.lengths();

  Expression<>::replacement_type repl;

  for (unsigned int k = 0; k < q.size(); k++) {
    repl[q[k]] = base_vertex[k];
    repl[beta[k]] = lengths[k];
  }

  return repl;
}

double Bundle::MaxCoeffFinder::coeff_eval_p(
    const SymbolicAlgebra::Expression<> &c) const
{
  return c.evaluate<double>();
}

double Bundle::MaxCoeffFinder::coeff_eval_m(
    const SymbolicAlgebra::Expression<> &bernCoeff) const
{
  double value = bernCoeff.evaluate<double>();

  // TODO: The following conditional evaluation avoids -0
  //       values. Check the difference between -0 and 0.
  return (value == 0 ? 0 : -value);
}

double Bundle::ParamMaxCoeffFinder::coeff_eval_p(
    const SymbolicAlgebra::Expression<> &bernCoeff) const
{
  return paraSet.maximize(params, bernCoeff);
}

double Bundle::ParamMaxCoeffFinder::coeff_eval_m(
    const SymbolicAlgebra::Expression<> &bernCoeff) const
{
  return paraSet.maximize(params, -bernCoeff);
}

Bundle::MaxCoeffFinder::MaxCoeffType Bundle::MaxCoeffFinder::find_max_coeffs(
    const std::vector<SymbolicAlgebra::Expression<>> &b_coeffs) const
{
  // find the maximum coefficient
  auto b_coeff_it = b_coeffs.begin();

  double maxCoeffp = coeff_eval_p(*b_coeff_it);
  double maxCoeffm = coeff_eval_m(*b_coeff_it);

  for (++b_coeff_it; b_coeff_it != b_coeffs.end(); ++b_coeff_it) {
    double actCoeff = coeff_eval_p(*b_coeff_it);

    if (actCoeff > maxCoeffp) {
      maxCoeffp = actCoeff;
    }

    actCoeff = coeff_eval_m(*b_coeff_it);
    if (actCoeff > maxCoeffm) {
      maxCoeffm = actCoeff;
    }
  }

  return MaxCoeffType{maxCoeffp, maxCoeffm};
}

<<<<<<< HEAD
GiNaC::lst build_generator_functs(
    const GiNaC::lst &q, const GiNaC::lst &alpha, const GiNaC::lst &beta,
    const std::vector<std::vector<double>> &generator_matrix)
{
  GiNaC::lst gen_functs = q;
	
  /*
  // initialize generator functions
  for (auto it = std::begin(q); it != std::end(q); ++it) {
    gen_functs.append(*it);
  }
  */

  for (unsigned int i = 0; i < generator_matrix.size(); i++) {
    const std::vector<double> &gen_row = generator_matrix[i];
    for (unsigned int j = 0; j < gen_row.size(); j++) {
      gen_functs[j] = gen_functs[j] + alpha[i] * beta[i] * gen_row[j];
=======
/**
 * @brief Build the generator function of a parallelotope
 *
 * This function build the generator functions of a parallelotope.
 * In particular, it returns the symbolic vector:
 * $$
 * q + ((alpha \circ beta)^T \cdot G)^T
 * $$
 * where $\cdot$ is the row-column product, $\circ$ is the
 * Hadamard product, and $q$, $beta$, and $G$ are the base vector,
 * the vector lengths, the versors matrix of the
 * considered parallelotope $P$, respectively.
 *
 * @param alpha is a vector of variables.
 * @param P is the considered parallelotope.
 * @return The generator function of `P`.
 */
std::vector<SymbolicAlgebra::Expression<>> build_instanciated_generator_functs(
    const std::vector<SymbolicAlgebra::Symbol<>> &alpha,
    const Parallelotope &P)
{
  std::vector<SymbolicAlgebra::Expression<>> gen_functs;
  for (auto it = std::begin(P.base_vertex()); it != std::end(P.base_vertex());
       ++it) {
    gen_functs.push_back(*it);
  }

  const std::vector<std::vector<double>> &versors = P.versors();

  for (unsigned int i = 0; i < versors.size(); i++) {
    // some of the non-null rows of the generator matrix
    // correspond to 0-length dimensions in degenerous
    // parallelotopes and must be avoided
    if (P.lengths()[i] != 0) {
      std::vector<double> vector = P.lengths()[i] * versors[i];
      for (unsigned int j = 0; j < vector.size(); j++) {
        if (vector[j] != 0) {
          gen_functs[j] += alpha[i] * vector[j];
        }
      }
>>>>>>> 2647fc65
    }
  }

  return gen_functs;
}

/**
 * Transform the bundle
 *
 * @param[in] vars variables appearing in the transforming function
 * @param[in] f transforming function
 * @param[in] max_finder is a pointer to an MaxCoeffFinder object.
 * @param[in] mode transformation mode (0=OFO,1=AFO)
 * @returns transformed bundle
 */
Bundle Bundle::transform(const std::vector<SymbolicAlgebra::Symbol<>> &vars,
                         const std::vector<SymbolicAlgebra::Expression<>> &f,
                         const Bundle::MaxCoeffFinder *max_finder,
                         int mode) const
{
  class minCoeffType
  {
#ifdef WITH_THREADS
    mutable std::shared_timed_mutex mutex;
#endif
    double _value;

  public:
    minCoeffType(): _value(std::numeric_limits<double>::max()) {}

    inline operator double() const
    {
#ifdef WITH_THREADS
      std::shared_lock<std::shared_timed_mutex> readlock(mutex);
#endif
      return _value;
    }

    void update(const double &value)
    {

#ifdef WITH_THREADS
      std::unique_lock<std::shared_timed_mutex> writelock(mutex);
#endif

      if (_value > value) {
        _value = value;
      }
    }
  };

  using namespace std;
  using namespace SymbolicAlgebra;

  vector<minCoeffType> tp_coeffs(this->size());
  vector<minCoeffType> tm_coeffs(this->size());

  std::vector<Symbol<>> alpha = get_symbol_vector("f", dim());

  auto minimizeCoeffs = [&tp_coeffs, &tm_coeffs, &vars, &alpha, &f,
                         &max_finder, &mode](const Bundle *bundle,
                                             const unsigned int template_num) {
    Parallelotope P = bundle->getParallelotope(template_num);

    const std::vector<SymbolicAlgebra::Expression<>> &genFun
        = build_instanciated_generator_functs(alpha, P);
    const std::vector<SymbolicAlgebra::Expression<>> genFun_f
        = sub_vars(f, vars, genFun);

    const std::vector<int> &t_matrix_i = bundle->t_matrix[template_num];

    unsigned int dir_b;

    // for each direction
    const size_t num_of_dirs
        = (mode == 0 ? t_matrix_i.size() : bundle->dir_matrix.size());

    for (unsigned int j = 0; j < num_of_dirs; j++) {
      if (mode == 0) {
        dir_b = t_matrix_i[j];
      } else {
        dir_b = j;
      }
      std::vector<SymbolicAlgebra::Expression<>> bernCoeffs
          = compute_Bern_coeffs(alpha, genFun_f, bundle->dir_matrix[dir_b]);

<<<<<<< HEAD
      if (newDm[dir_b] > maxCoeff.m) {
        newDm[dir_b] = maxCoeff.m;
      }
			
			// for each asserted direction, check that the new offset
			// does not violate the constraint
			for (unsigned assertIndex = 0; assertIndex < this->constraintDirections.size();
					 assertIndex++) {
				if (this->dir_matrix[dir_b] == this->constraintDirections[assertIndex]) {
					newDp[dir_b] = std::min(constraintOffsets[assertIndex], newDp[dir_b]);
				} else if (this->dir_matrix[dir_b] == -this->constraintDirections[assertIndex]) {
					newDm[dir_b] = std::min(constraintOffsets[assertIndex], newDm[dir_b]);
				}
			}
=======
      auto maxCoeff = max_finder->find_max_coeffs(bernCoeffs);

      tp_coeffs[dir_b].update(maxCoeff.p);
      tm_coeffs[dir_b].update(maxCoeff.m);
>>>>>>> 2647fc65
    }
  };

#ifdef WITH_THREADS
  ThreadPool::BatchId batch_id = thread_pool.create_batch();

  for (unsigned int i = 0; i < this->num_of_templates(); i++) {
    // submit the task to the thread pool
    thread_pool.submit_to_batch(batch_id, minimizeCoeffs, this, i);
  }

  // join to the pool threads
  thread_pool.join_threads(batch_id);

  // close the batch
  thread_pool.close_batch(batch_id);
#else  // WITH_THREADS
  for (unsigned int i = 0; i < this->num_of_templates(); i++) {
    minimizeCoeffs(this, i);
  }
#endif // WITH_THREADS

  std::vector<double> p_coeffs, m_coeffs;
  for (auto it = std::begin(tp_coeffs); it != std::end(tp_coeffs); ++it) {
    p_coeffs.push_back(*it);
  }
  for (auto it = std::begin(tm_coeffs); it != std::end(tm_coeffs); ++it) {
    m_coeffs.push_back(*it);
  }

<<<<<<< HEAD
  Bundle res = Bundle(this->vars, this->dir_matrix, newDp, newDm, this->t_matrix, this->constraintDirections, this->constraintOffsets);

	if (mode == 0) {
=======
  Bundle res = Bundle(this->dir_matrix, p_coeffs, m_coeffs, this->t_matrix);
  if (mode == 0) {
>>>>>>> 2647fc65
    return res.get_canonical();
  }

  return res;
}

/**
 * Compute the distances between the half-spaced of the parallelotopes
 *
 * @returns vector of distances
 */
std::vector<double> Bundle::offsetDistances()
{

  std::vector<double> dist(this->size());
  for (unsigned int i = 0; i < this->size(); i++) {
    dist[i] = std::abs(this->offp[i] - this->offm[i])
              / norm_2(this->dir_matrix[i]);
  }
  return dist;
}

/**
 * Determine belonging of an element in a vector
 *
 * @param[in] n element to be searched
 * @param[in] v vector in which to look for
 * @returns true is n belongs to v
 */
bool isIn(int n, std::vector<int> v)
{

  for (unsigned int i = 0; i < v.size(); i++) {
    if (n == v[i]) {
      return true;
    }
  }
  return false;
}

/**
 * Determine belonging of a vector in a set of vectors
 *
 * @param[in] v vector to be searched
 * @param[in] vlist set of vectors in which to look for
 * @returns true is v belongs to vlist
 */
bool isIn(std::vector<int> v, std::vector<std::vector<int>> vlist)
{
  for (unsigned int i = 0; i < vlist.size(); i++) {
    if (isPermutation(v, vlist[i])) {
      return true;
    }
  }
  return false;
}

Bundle::~Bundle()
{
  // TODO Auto-generated destructor stub
}<|MERGE_RESOLUTION|>--- conflicted
+++ resolved
@@ -34,15 +34,9 @@
  * @param[in] orig is the model for the new bundle
  */
 Bundle::Bundle(const Bundle &orig):
-<<<<<<< HEAD
-    dim(orig.dim), dir_matrix(orig.dir_matrix), offp(orig.offp),
-    offm(orig.offm), t_matrix(orig.t_matrix), Theta(orig.Theta),
-    vars(orig.vars), constraintDirections(orig.constraintDirections),
+    dir_matrix(orig.dir_matrix), offp(orig.offp), offm(orig.offm),
+    t_matrix(orig.t_matrix), constraintDirections(orig.constraintDirections),
     constraintOffsets(orig.constraintOffsets)
-=======
-    dir_matrix(orig.dir_matrix), offp(orig.offp), offm(orig.offm),
-    t_matrix(orig.t_matrix)
->>>>>>> 2647fc65
 {
 }
 
@@ -62,13 +56,8 @@
   std::swap(A.offp, B.offp);
   std::swap(A.offm, B.offm);
   std::swap(A.t_matrix, B.t_matrix);
-<<<<<<< HEAD
-  std::swap(A.Theta, B.Theta);
-  std::swap(A.vars, B.vars);
 	std::swap(A.constraintDirections, B.constraintDirections);
 	std::swap(A.constraintOffsets, B.constraintOffsets);
-=======
->>>>>>> 2647fc65
 }
 
 /**
@@ -85,91 +74,6 @@
 }
 
 /**
-<<<<<<< HEAD
- * Constructor that instantiates the bundle
- *
- * @param[in] vars list of variables for parallelotope generator functions
- * @param[in] dir_matrix matrix of directions
- * @param[in] offp upper offsets
- * @param[in] offm lower offsets
- * @param[in] t_matrix templates matrix
- */
-Bundle::Bundle(const std::vector<GiNaC::lst> &vars, const Matrix &dir_matrix,
-         const Vector &offp, const Vector &offm,
-         const std::vector<std::vector<int>> &t_matrix):
-			Bundle(vars, dir_matrix, offp, offm, t_matrix,
-								std::vector<std::vector<double>>{}, std::vector<double>{})
-{
-}
-
-/**
- * Constructor that instantiates the bundle
- *
- * @param[in] vars list of variables for parallelotope generator functions
- * @param[in] L matrix of directions
- * @param[in] offp upper offsets
- * @param[in] offm lower offsets
- * @param[in] T templates matrix
- * @param[in] constrDirs directions constrained by assertions
- * @param[in] constrOffsets offsets of the constraints of the assertions
- */
-Bundle::Bundle(const std::vector<GiNaC::lst> &vars, const Matrix &dir_matrix,
-               const Vector &offp, const Vector &offm,
-               const std::vector<std::vector<int>> &t_matrix,
-							 const std::vector<std::vector<double>> constrDirs,
-							 const std::vector<double> constrOffsets):
-    dir_matrix(dir_matrix),
-    offp(offp), offm(offm), t_matrix(t_matrix), vars(vars),
-    constraintDirections(constrDirs), constraintOffsets(constrOffsets)
-{
-  using namespace std;
-
-  if (dir_matrix.size() > 0) {
-    this->dim = dir_matrix[0].size();
-  } else {
-    cout << "Bundle::Bundle : dir_matrix must be non empty";
-  }
-  if (dir_matrix.size() != offp.size()) {
-    cout << "Bundle::Bundle : dir_matrix and offp must have the same size";
-    exit(EXIT_FAILURE);
-  }
-  if (dir_matrix.size() != offm.size()) {
-    cout << "Bundle::Bundle : dir_matrix and offm must have the same size";
-    exit(EXIT_FAILURE);
-  }
-  if (t_matrix.size() > 0) {
-    for (unsigned int i = 0; i < t_matrix.size(); i++) {
-      if (t_matrix[i].size() != this->getDim()) {
-        cout << "Bundle::Bundle : t_matrix must have " << this->getDim()
-             << " columns";
-        exit(EXIT_FAILURE);
-      }
-    }
-  } else {
-    cout << "Bundle::Bundle : t_matrix must be non empty";
-    exit(EXIT_FAILURE);
-  }
-
-  // initialize orthogonal proximity
-  for (unsigned int i = 0; i < this->getNumDirs(); i++) {
-    Vector Thetai(this->getNumDirs(), 0);
-    for (unsigned int j = i; j < this->getNumDirs(); j++) {
-      this->Theta.push_back(Thetai);
-    }
-  }
-  for (unsigned int i = 0; i < this->getNumDirs(); i++) {
-    this->Theta[i][i] = 0;
-    for (unsigned int j = i + 1; j < this->getNumDirs(); j++) {
-      double prox = orthProx(this->dir_matrix[i], this->dir_matrix[j]);
-      this->Theta[i][j] = prox;
-      this->Theta[j][i] = prox;
-    }
-  }
-}
-
-/**
-=======
->>>>>>> 2647fc65
  * Constructor that instantiates the bundle with auto-generated variables
  *
  * @param[in] dir_matrix matrix of directions
@@ -685,25 +589,6 @@
   return MaxCoeffType{maxCoeffp, maxCoeffm};
 }
 
-<<<<<<< HEAD
-GiNaC::lst build_generator_functs(
-    const GiNaC::lst &q, const GiNaC::lst &alpha, const GiNaC::lst &beta,
-    const std::vector<std::vector<double>> &generator_matrix)
-{
-  GiNaC::lst gen_functs = q;
-	
-  /*
-  // initialize generator functions
-  for (auto it = std::begin(q); it != std::end(q); ++it) {
-    gen_functs.append(*it);
-  }
-  */
-
-  for (unsigned int i = 0; i < generator_matrix.size(); i++) {
-    const std::vector<double> &gen_row = generator_matrix[i];
-    for (unsigned int j = 0; j < gen_row.size(); j++) {
-      gen_functs[j] = gen_functs[j] + alpha[i] * beta[i] * gen_row[j];
-=======
 /**
  * @brief Build the generator function of a parallelotope
  *
@@ -744,7 +629,6 @@
           gen_functs[j] += alpha[i] * vector[j];
         }
       }
->>>>>>> 2647fc65
     }
   }
 
@@ -831,27 +715,21 @@
       std::vector<SymbolicAlgebra::Expression<>> bernCoeffs
           = compute_Bern_coeffs(alpha, genFun_f, bundle->dir_matrix[dir_b]);
 
-<<<<<<< HEAD
-      if (newDm[dir_b] > maxCoeff.m) {
-        newDm[dir_b] = maxCoeff.m;
-      }
+			auto maxCoeff = max_finder->find_max_coeffs(bernCoeffs);
+			
+			tp_coeffs[dir_b].update(maxCoeff.p);
+      tm_coeffs[dir_b].update(maxCoeff.m);
 			
 			// for each asserted direction, check that the new offset
 			// does not violate the constraint
-			for (unsigned assertIndex = 0; assertIndex < this->constraintDirections.size();
+			for (unsigned assertIndex = 0; assertIndex < bundle->constraintDirections.size();
 					 assertIndex++) {
-				if (this->dir_matrix[dir_b] == this->constraintDirections[assertIndex]) {
-					newDp[dir_b] = std::min(constraintOffsets[assertIndex], newDp[dir_b]);
-				} else if (this->dir_matrix[dir_b] == -this->constraintDirections[assertIndex]) {
-					newDm[dir_b] = std::min(constraintOffsets[assertIndex], newDm[dir_b]);
+				if (bundle->dir_matrix[dir_b] == bundle->constraintDirections[assertIndex]) {
+					tp_coeffs[dir_b].update(bundle->constraintOffsets[assertIndex]);
+				} else if (bundle->dir_matrix[dir_b] == -bundle->constraintDirections[assertIndex]) {
+					tm_coeffs[dir_b].update(bundle->constraintOffsets[assertIndex]);
 				}
 			}
-=======
-      auto maxCoeff = max_finder->find_max_coeffs(bernCoeffs);
-
-      tp_coeffs[dir_b].update(maxCoeff.p);
-      tm_coeffs[dir_b].update(maxCoeff.m);
->>>>>>> 2647fc65
     }
   };
 
@@ -882,14 +760,9 @@
     m_coeffs.push_back(*it);
   }
 
-<<<<<<< HEAD
-  Bundle res = Bundle(this->vars, this->dir_matrix, newDp, newDm, this->t_matrix, this->constraintDirections, this->constraintOffsets);
-
+  Bundle res = Bundle(this->dir_matrix, p_coeffs, m_coeffs, this->t_matrix, this->constraintDirections, this->constraintOffsets);
+	
 	if (mode == 0) {
-=======
-  Bundle res = Bundle(this->dir_matrix, p_coeffs, m_coeffs, this->t_matrix);
-  if (mode == 0) {
->>>>>>> 2647fc65
     return res.get_canonical();
   }
 
