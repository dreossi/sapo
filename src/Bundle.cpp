/**
 * @file Bundle.cpp
 * Represent and manipulate bundles of parallelotopes whose intersection
 * represents a polytope
 *
 * @author Tommaso Dreossi <tommasodreossi@berkeley.edu>
 * @version 0.1
 */

#include "Bundle.h"

#include "LinearAlgebra.h"

#include <limits>
#include <string>
#include <algorithm>

#define _USE_MATH_DEFINES

#include <cmath>

/**
 * Copy constructor that instantiates the bundle
 *
 * @param[in] orig is the model for the new bundle
 */
Bundle::Bundle(const Bundle &orig):
<<<<<<< HEAD
    dim(orig.dim), L(orig.L), offp(orig.offp), offm(orig.offm), T(orig.T),
    Theta(orig.Theta), vars(orig.vars),
    constraintDirections(orig.constraintDirections),
    constraintOffsets(orig.constraintOffsets)
=======
    dim(orig.dim), dir_matrix(orig.dir_matrix), offp(orig.offp),
    offm(orig.offm), t_matrix(orig.t_matrix), Theta(orig.Theta),
    vars(orig.vars)
>>>>>>> 8be2e864
{
}

/**
 * Swap constructor that instantiates the bundle
 *
 * @param[in] orig is the model for the new bundle
 */
Bundle::Bundle(Bundle &&orig)
{
  swap(*this, orig);
}

void swap(Bundle &A, Bundle &B)
{
  std::swap(A.dim, B.dim);
  std::swap(A.dir_matrix, B.dir_matrix);
  std::swap(A.offp, B.offp);
  std::swap(A.offm, B.offm);
  std::swap(A.t_matrix, B.t_matrix);
  std::swap(A.Theta, B.Theta);
  std::swap(A.vars, B.vars);
	std::swap(A.constraintDirections, B.constraintDirections);
	std::swap(A.constraintOffsets, B.constraintOffsets);
}

/**
 * Orthogonal proximity of v1 and v2, i.e.,
 * how close is the angle between v1 and v2 is to pi/2
 *
 * @param[in] v1 vector
 * @param[in] v2 vector
 * @returns orthogonal proximity
 */
double orthProx(std::vector<double> v1, std::vector<double> v2)
{
  return std::abs(angle(v1, v2) - M_PI_2);
}

/**
 * Constructor that instantiates the bundle
 *
 * @param[in] vars list of variables for parallelotope generator functions
 * @param[in] dir_matrix matrix of directions
 * @param[in] offp upper offsets
 * @param[in] offm lower offsets
 * @param[in] t_matrix templates matrix
 */
<<<<<<< HEAD

Bundle::Bundle(const std::vector<GiNaC::lst> &vars, const Matrix &L,
               const Vector &offp, const Vector &offm,
               const std::vector<std::vector<int>> &T):
			Bundle(vars, L, offp, offm, T,
								std::vector<std::vector<double>>{}, std::vector<double>{})
{
}

/**
 * Constructor that instantiates the bundle
 *
 * @param[in] vars list of variables for parallelotope generator functions
 * @param[in] L matrix of directions
 * @param[in] offp upper offsets
 * @param[in] offm lower offsets
 * @param[in] T templates matrix
 * @param[in] constrDirs directions constrained by assertions
 * @param[in] constrOffsets offsets of the constraints of the assertions
 */
Bundle::Bundle(const std::vector<GiNaC::lst> &vars, const Matrix &L,
               const Vector &offp, const Vector &offm,
               const std::vector<std::vector<int>> &T,
							 const std::vector<std::vector<double>> constrDirs,
							 const std::vector<double> constrOffsets
							):
    L(L),
    offp(offp), offm(offm), T(T), vars(vars),
    constraintDirections(constrDirs), constraintOffsets(constrOffsets)
=======
Bundle::Bundle(const std::vector<GiNaC::lst> &vars, const Matrix &dir_matrix,
               const Vector &offp, const Vector &offm,
               const std::vector<std::vector<int>> &t_matrix):
    dir_matrix(dir_matrix),
    offp(offp), offm(offm), t_matrix(t_matrix), vars(vars)
>>>>>>> 8be2e864
{
  using namespace std;

  if (dir_matrix.size() > 0) {
    this->dim = dir_matrix[0].size();
  } else {
    cout << "Bundle::Bundle : dir_matrix must be non empty";
  }
  if (dir_matrix.size() != offp.size()) {
    cout << "Bundle::Bundle : dir_matrix and offp must have the same size";
    exit(EXIT_FAILURE);
  }
  if (dir_matrix.size() != offm.size()) {
    cout << "Bundle::Bundle : dir_matrix and offm must have the same size";
    exit(EXIT_FAILURE);
  }
  if (t_matrix.size() > 0) {
    for (unsigned int i = 0; i < t_matrix.size(); i++) {
      if (t_matrix[i].size() != this->getDim()) {
        cout << "Bundle::Bundle : t_matrix must have " << this->getDim()
             << " columns";
        exit(EXIT_FAILURE);
      }
    }
  } else {
    cout << "Bundle::Bundle : t_matrix must be non empty";
    exit(EXIT_FAILURE);
  }

  // initialize orthogonal proximity
  for (unsigned int i = 0; i < this->getNumDirs(); i++) {
    Vector Thetai(this->getNumDirs(), 0);
    for (unsigned int j = i; j < this->getNumDirs(); j++) {
      this->Theta.push_back(Thetai);
    }
  }
  for (unsigned int i = 0; i < this->getNumDirs(); i++) {
    this->Theta[i][i] = 0;
    for (unsigned int j = i + 1; j < this->getNumDirs(); j++) {
      double prox = orthProx(this->dir_matrix[i], this->dir_matrix[j]);
      this->Theta[i][j] = prox;
      this->Theta[j][i] = prox;
    }
  }
}

/**
 * Constructor that instantiates the bundle with auto-generated variables
 *
 * @param[in] dir_matrix matrix of directions
 * @param[in] offp upper offsets
 * @param[in] offm lower offsets
 * @param[in] t_matrix templates matrix
 */
<<<<<<< HEAD
Bundle::Bundle(const Matrix &L, const Vector &offp, const Vector &offm,
               const std::vector<std::vector<int>> &T):
//    L(L),
//    offp(offp), offm(offm), T(T),
//    constraintDirections({}), constraintOffsets({})
		Bundle(L, offp, offm, T, {}, {})
{
/*  using namespace std;
  using namespace GiNaC;

  if (L.size() > 0) {
    this->dim = L[0].size();
  } else {
    std::cerr << "Bundle::Bundle : L must be non empty" << std::endl;

    exit(EXIT_FAILURE);
  }
  if (L.size() != offp.size()) {
    std::cerr << "Bundle::Bundle : L and offp "
              << "must have the same size" << std::endl;
    exit(EXIT_FAILURE);
  }
  if (L.size() != offm.size()) {
    std::cerr << "Bundle::Bundle : L and offm must have "
              << "the same size" << std::endl;
    exit(EXIT_FAILURE);
  }
  if (T.size() > 0) {
    for (unsigned int i = 0; i < T.size(); i++) {
      if (T[i].size() != this->getDim()) {
        std::cerr << "Bundle::Bundle : T must have " << this->getDim()
                  << " columns" << std::endl;
        exit(EXIT_FAILURE);
      }
    }
  } else {
    std::cerr << "Bundle::Bundle : T must be non empty" << std::endl;
    exit(EXIT_FAILURE);
  }

  // generate the variables
  const size_t& dim= T[0].size();

  this->vars = vector<lst>{get_symbol_lst("b", dim),  // Base vertex variables
                           get_symbol_lst("f", dim),  // Free variables
                           get_symbol_lst("l", dim)}; // Length variables

  // initialize orthogonal proximity
  this->Theta = vector<vector<double>>(this->getNumDirs(),
                                       vector<double>(this->getNumDirs(), 0));

  for (unsigned int i = 0; i < this->getNumDirs(); i++) {
    this->Theta[i][i] = 0;
    for (unsigned int j = i + 1; j < this->getNumDirs(); j++) {
      double prox = this->orthProx(this->L[i], this->L[j]);
      this->Theta[i][j] = prox;
      this->Theta[j][i] = prox;
    }
  }*/
}

/**
 * Constructor that instantiates the bundle with auto-generated variables
 *
 * @param[in] L matrix of directions
 * @param[in] offp upper offsets
 * @param[in] offm lower offsets
 * @param[in] T templates matrix
 * @param[in] constrDirs directions constrained by assertions
 * @param[in] constrOffsets offsets of the constraints of the assertions
 */
Bundle::Bundle(const Matrix &L, const Vector &offp, const Vector &offm,
               const std::vector<std::vector<int>> &T,
							 const std::vector<std::vector<double>> constrDirs,
							 const std::vector<double> constrOffsets
							):
    L(L),
    offp(offp), offm(offm), T(T),
    constraintDirections(constrDirs), constraintOffsets(constrOffsets)
=======
Bundle::Bundle(const Matrix &dir_matrix, const Vector &offp,
               const Vector &offm,
               const std::vector<std::vector<int>> &t_matrix):
    dir_matrix(dir_matrix),
    offp(offp), offm(offm), t_matrix(t_matrix)
>>>>>>> 8be2e864
{
  using namespace std;
  using namespace GiNaC;

  if (dir_matrix.size() > 0) {
    this->dim = dir_matrix[0].size();
  } else {
    std::cerr << "Bundle::Bundle : dir_matrix must be non empty" << std::endl;

    exit(EXIT_FAILURE);
  }
  if (dir_matrix.size() != offp.size()) {
    std::cerr << "Bundle::Bundle : dir_matrix and offp "
              << "must have the same size" << std::endl;
    exit(EXIT_FAILURE);
  }
  if (dir_matrix.size() != offm.size()) {
    std::cerr << "Bundle::Bundle : dir_matrix and offm must have "
              << "the same size" << std::endl;
    exit(EXIT_FAILURE);
  }
  if (t_matrix.size() > 0) {
    for (unsigned int i = 0; i < t_matrix.size(); i++) {
      if (t_matrix[i].size() != this->getDim()) {
        std::cerr << "Bundle::Bundle : t_matrix must have " << this->getDim()
                  << " columns" << std::endl;
        exit(EXIT_FAILURE);
      }
    }
  } else {
    std::cerr << "Bundle::Bundle : t_matrix must be non empty" << std::endl;
    exit(EXIT_FAILURE);
  }

  // generate the variables
  const size_t &dim = t_matrix[0].size();

  this->vars = vector<lst>{get_symbol_lst("b", dim),  // Base vertex variables
                           get_symbol_lst("f", dim),  // Free variables
                           get_symbol_lst("l", dim)}; // Length variables

  // initialize orthogonal proximity
  this->Theta = vector<vector<double>>(this->getNumDirs(),
                                       vector<double>(this->getNumDirs(), 0));

  for (unsigned int i = 0; i < this->getNumDirs(); i++) {
    this->Theta[i][i] = 0;
    for (unsigned int j = i + 1; j < this->getNumDirs(); j++) {
      double prox = orthProx(this->dir_matrix[i], this->dir_matrix[j]);
      this->Theta[i][j] = prox;
      this->Theta[j][i] = prox;
    }
  }
}

Bundle &Bundle::operator=(Bundle &&orig)
{
  swap(*this, orig);

  return *this;
}

/**
 * Generate the polytope represented by the bundle
 *
 * @returns polytope represented by the bundle
 */
Bundle::operator Polytope() const
{
  using namespace std;

  vector<vector<double>> A;
  vector<double> b;
  for (unsigned int i = 0; i < this->getSize(); i++) {
    A.push_back(this->dir_matrix[i]);
    b.push_back(this->offp[i]);
  }
  for (unsigned int i = 0; i < this->getSize(); i++) {
    A.push_back(-this->dir_matrix[i]);
    b.push_back(this->offm[i]);
  }

  return Polytope(A, b);
}

/**
 * Get the i-th parallelotope of the bundle
 *
 * @param[in] i parallelotope index to fetch
 * @returns i-th parallelotope
 */
Parallelotope Bundle::getParallelotope(unsigned int i) const
{
  using namespace std;

  if (i > this->t_matrix.size()) {
    cerr << "Bundle::getParallelotope : i must be between 0 and "
         << t_matrix.size() << endl;
    exit(EXIT_FAILURE);
  }

  vector<double> lbound, ubound;
  vector<vector<double>> Lambda;

  vector<int>::const_iterator it = std::begin(this->t_matrix[i]);
  // upper facets
  for (unsigned int j = 0; j < this->getDim(); j++) {
    const int idx = *it;
    Lambda.push_back(this->dir_matrix[idx]);
    ubound.push_back(this->offp[idx]);
    lbound.push_back(this->offm[idx]);

    ++it;
  }

  return Parallelotope(Lambda, lbound, ubound);
}

/**
 * Canonize the current bundle pushing the constraints toward the symbolic
 * polytope
 *
 * @returns canonized bundle
 */
Bundle Bundle::get_canonical() const
{
  // get current polytope
  Polytope bund = *this;
  std::vector<double> canoffp(this->getSize()), canoffm(this->getSize());
  for (unsigned int i = 0; i < this->getSize(); i++) {
    canoffp[i] = bund.maximize(this->dir_matrix[i]);
    canoffm[i] = bund.maximize(-this->dir_matrix[i]);
  }
  return Bundle(this->vars, this->dir_matrix, canoffp, canoffm,
                this->t_matrix);
}

/**
 * Check whether a vector is permutation of a sorted vector
 *
 * @param[in] v1 first vector
 * @param[in] v2 a sorted vector
 * @returns true is v1 is a permutation of v2
 */
bool isPermutationOfSorted(std::vector<int> v1,
                           const std::vector<int> &v2_sorted)
{
  if (v1.size() != v2_sorted.size()) {
    return false;
  }

  std::sort(std::begin(v1), std::end(v1));

  auto v1_it = std::begin(v1);
  auto v2_it = std::begin(v2_sorted);
  while (v1_it != std::end(v1)) {
    if (*v1_it != *v2_it) {
      return false;
    }

    ++v1_it;
    ++v2_it;
  }

  return true;
}

/**
 * Check if v1 is a permutation of v2
 *
 * @param[in] v1 first vector
 * @param[in] v2 second vector
 * @returns true is v1 is a permutation of v2
 */
bool isPermutation(const std::vector<int> &v1, std::vector<int> v2)
{
  if (v1.size() != v2.size()) {
    return false;
  }

  std::sort(std::begin(v2), std::end(v2));

  return isPermutationOfSorted(v1, v2);
}

template<typename T>
bool is_permutation_of_other_rows(const std::vector<std::vector<T>> &M,
                                  const unsigned int &i)
{
  using namespace std;

  vector<T> M_i = M[i];
  sort(std::begin(M_i), std::end(M_i));
  for (unsigned int j = 0; j < M.size(); j++) {
    if (j != i) {
      if (isPermutationOfSorted(M[j], M_i)) {
        return true;
      }
    }
  }

  return false;
}

/**
 * Maximum distance accumulation of a vector w.r.t. a set of vectors
 *
 * @param[in] vIdx index of the reference vector
 * @param[in] dirsIdx indexes of vectors to be considered
 * @param[in] dists pre-computed distances
 * @returns distance accumulation
 */
double maxOffsetDist(const int vIdx, const std::vector<int> &dirsIdx,
                     const std::vector<double> &dists)
{

  if (dirsIdx.empty()) {
    return 0;
  }

  double dist = dists[vIdx];
  for (unsigned int i = 0; i < dirsIdx.size(); i++) {
    dist = dist * dists[dirsIdx[i]];
  }
  return dist;
}

/**
 * Maximum distance accumulation of a set of vectors
 *
 * @param[in] dirsIdx indexes of vectors to be considered
 * @param[in] dists pre-computed distances
 * @returns distance accumulation
 */
double maxOffsetDist(const std::vector<int> &dirsIdx,
                     const std::vector<double> &dists)
{

  double dist = 1;
  for (unsigned int i = 0; i < dirsIdx.size(); i++) {
    dist = dist * dists[dirsIdx[i]];
  }
  return dist;
}

/**
 * Maximum distance accumulation of matrix
 *
 * @param[in] T matrix from which fetch the vectors
 * @param[in] dists pre-computed distances
 * @returns distance accumulation
 */
double maxOffsetDist(const std::vector<std::vector<int>> &T,
                     const std::vector<double> &dists)
{
  double maxdist = std::numeric_limits<double>::lowest();
  for (unsigned int i = 0; i < T.size(); i++) {
    maxdist = std::max(maxdist, maxOffsetDist(T[i], dists));
  }
  return maxdist;
}

/**
 * Maximum orthogonal proximity of a vector w.r.t. a set of vectors
 *
 * @param[in] dir_matrix is the direction matrix
 * @param[in] vIdx index of the reference vector
 * @param[in] dirsIdx indexes of vectors to be considered
 * @returns maximum orthogonal proximity
 */
double maxOrthProx(const std::vector<std::vector<double>> &dir_matrix,
                   const int vIdx, const std::vector<int> &dirsIdx)
{

  if (dirsIdx.empty()) {
    return 0;
  }

  double maxProx = 0;
  for (auto d_it = std::begin(dirsIdx); d_it != std::end(dirsIdx); ++d_it) {
    maxProx = std::max(maxProx, orthProx(dir_matrix[vIdx], dir_matrix[*d_it]));
  }
  return maxProx;
}

/**
 * Maximum orthogonal proximity within a set of vectors
 *
 * @param[in] dir_matrix is the direction matrix
 * @param[in] dirsIdx indexes of vectors to be considered
 * @returns maximum orthogonal proximity
 */
double maxOrthProx(const std::vector<std::vector<double>> &dir_matrix,
                   const std::vector<int> &dirsIdx)
{
  double maxProx = 0;
  for (unsigned int i = 0; i < dirsIdx.size(); i++) {
    for (unsigned int j = i + 1; j < dirsIdx.size(); j++) {
      maxProx = std::max(
          maxProx, orthProx(dir_matrix[dirsIdx[i]], dir_matrix[dirsIdx[j]]));
    }
  }
  return maxProx;
}

/**
 * Maximum orthogonal proximity of all the vectors of a matrix
 *
 * @param[in] dir_matrix is the direction matrix
 * @param[in] T collection of vectors
 * @returns maximum orthogonal proximity
 */
double maxOrthProx(const std::vector<std::vector<double>> &dir_matrix,
                   const std::vector<std::vector<int>> &T)
{
  double maxorth = std::numeric_limits<double>::lowest();
  for (auto T_it = std::begin(T); T_it != std::end(T); ++T_it) {
    maxorth = std::max(maxorth, maxOrthProx(dir_matrix, *T_it));
  }
  return maxorth;
}

// TODO: the following method probably does not work; it
//       should be fixed
/**
 * Decompose the current symbolic polytope
 *
 * @param[in] alpha weight parameter in [0,1] for decomposition (0 for
 * distance, 1 for orthogonality)
 * @param[in] max_iter maximum number of randomly generated templates
 * @returns new bundle decomposing current symbolic polytope
 */
Bundle Bundle::decompose(double alpha, int max_iters)
{
  using namespace std;

  vector<double> offDists = this->offsetDistances();

  // get current template and try to improve it
  vector<vector<int>> curT = this->t_matrix;

  // get current template and try to improve it
  vector<vector<int>> bestT = this->t_matrix;
  int temp_card = this->t_matrix.size();

  int i = 0;
  while (i < max_iters) {

    vector<vector<int>> tmpT = curT;

    // generate random coordinates to swap
    unsigned int i1 = rand() % temp_card;
    int j1 = rand() % this->getDim();

    // swap them
    tmpT[i1][j1] = rand() % this->getSize();

    if (!is_permutation_of_other_rows(tmpT, i1)) {
      std::vector<std::vector<double>> A;
      for (unsigned int j = 0; j < this->getDim(); j++) {
        A.push_back(this->dir_matrix[tmpT[i1][j]]);
      }

      DenseLinearAlgebra::PLU_Factorization<double> fact(A);
      try {
        fact.solve(std::vector<double>(this->getDim(), 0));

        double w1 = alpha * maxOffsetDist(tmpT, offDists)
                    + (1 - alpha) * maxOrthProx(this->dir_matrix, tmpT);
        double w2 = alpha * maxOffsetDist(bestT, offDists)
                    + (1 - alpha) * maxOrthProx(this->dir_matrix, bestT);

        if (w1 < w2) {
          bestT = tmpT;
        }
        curT = tmpT;
      } catch (...) {
        // The system Ax=b cannot be solved
      }
    }
    i++;
  }

  return Bundle(this->vars, this->dir_matrix, this->offp, this->offp, bestT);
}

GiNaC::lst compute_Bern_coeffs(const GiNaC::lst &alphas,
                               const GiNaC::lst &vars, const GiNaC::lst &f,
                               const GiNaC::lst &genFun,
                               const std::vector<double> &dir_vector)
{
  // the combination parallelotope/direction to bound is not present in
  // hash table compute control points
  GiNaC::lst sub, fog;

  for (unsigned int k = 0; k < vars.nops(); k++) {
    sub.append(vars[k] == genFun[k]);
  }
  for (unsigned int k = 0; k < vars.nops(); k++) {
    fog.append(f[k].subs(sub));
  }

  GiNaC::ex Lfog;
  Lfog = 0;
  // upper facets
  for (unsigned int k = 0; k < dir_vector.size(); k++) {
    Lfog = Lfog + dir_vector[k] * fog[k];
  }

  return BaseConverter(alphas, Lfog).getBernCoeffsMatrix();
}

/**
 * @brief Compute the variable substitutions for a parallelotope
 *
 * @param P is a parallelotope.
 * @param q are the variables associated to the parallelotope's base vertex.
 * @param beta are the variables associated to the parallelotope's lengths.
 * @return the symbolic equations representing the the variable
 *         substitutions for `P`.
 */
GiNaC::lst get_subs_from(const Parallelotope &P, const GiNaC::lst &q,
                         const GiNaC::lst &beta)
{
  const std::vector<double> &base_vertex = P.base_vertex();
  const std::vector<double> &lengths = P.lengths();

  GiNaC::lst subs;

  for (unsigned int k = 0; k < q.nops(); k++) {
    subs.append(q[k] == base_vertex[k]);
    subs.append(beta[k] == lengths[k]);
  }

  return subs;
}

double Bundle::MaxCoeffFinder::coeff_eval_p(const GiNaC::ex &c) const
{
  using namespace GiNaC;

  return ex_to<numeric>(c).to_double();
}

double Bundle::MaxCoeffFinder::coeff_eval_m(const GiNaC::ex &bernCoeff) const
{
  using namespace GiNaC;

  double value = ex_to<numeric>(bernCoeff).to_double();

  // TODO: The following conditional evaluation avoids -0
  //       values. Check the difference between -0 and 0.
  return (value == 0 ? 0 : -value);
}

double
Bundle::ParamMaxCoeffFinder::coeff_eval_p(const GiNaC::ex &bernCoeff) const
{
  return paraSet.maximize(params, bernCoeff);
}

double
Bundle::ParamMaxCoeffFinder::coeff_eval_m(const GiNaC::ex &bernCoeff) const
{
  return paraSet.maximize(params, -bernCoeff);
};

Bundle::MaxCoeffFinder::MaxCoeffType
Bundle::MaxCoeffFinder::find_max_coeffs(const GiNaC::lst &b_coeffs,
                                        const GiNaC::lst &subs) const
{
  // find the maximum coefficient
  GiNaC::lst::const_iterator b_coeff_it = b_coeffs.begin();

  GiNaC::ex bernCoeff = b_coeff_it->subs(subs);
  double maxCoeffp = coeff_eval_p(bernCoeff);
  double maxCoeffm = coeff_eval_m(bernCoeff);

  for (++b_coeff_it; b_coeff_it != b_coeffs.end(); ++b_coeff_it) {
    GiNaC::ex bernCoeff = b_coeff_it->subs(subs);
    double actCoeff = coeff_eval_p(bernCoeff);

    if (actCoeff > maxCoeffp) {
      maxCoeffp = actCoeff;
    }

    actCoeff = coeff_eval_m(bernCoeff);
    if (actCoeff > maxCoeffm) {
      maxCoeffm = actCoeff;
    }
  }

  return MaxCoeffType{maxCoeffp, maxCoeffm};
}

GiNaC::lst build_generator_functs(
    const GiNaC::lst &q, const GiNaC::lst &alpha, const GiNaC::lst &beta,
    const std::vector<std::vector<double>> &generator_matrix)
{
  GiNaC::lst gen_functs = q;

<<<<<<< HEAD
      // find the maximum coefficient
      double maxCoeffp = std::numeric_limits<double>::lowest();
      double maxCoeffm = std::numeric_limits<double>::lowest();
      for (lst::const_iterator c = actbernCoeffs.begin();
           c != actbernCoeffs.end(); ++c) {
        double actCoeffp = ex_to<numeric>((*c).subs(subParatope)).to_double();
        double actCoeffm
            = ex_to<numeric>((-(*c)).subs(subParatope)).to_double();
        maxCoeffp = max(maxCoeffp, actCoeffp);
        maxCoeffm = max(maxCoeffm, actCoeffm);
      }
      newDp[dirs_to_bound[j]] = min(newDp[dirs_to_bound[j]], maxCoeffp);
      newDm[dirs_to_bound[j]] = min(newDm[dirs_to_bound[j]], maxCoeffm);
			
			// for each asserted direction, check that the new offset
			// does not violate the constraint
			for (unsigned assertIndex = 0; assertIndex < this->constraintDirections.size();
					 assertIndex++) {
				std::cout << "Asserted direction <";
				for (unsigned i = 0; i < this->constraintDirections[assertIndex].size(); i++) {
					std::cout << this->constraintDirections[assertIndex][i] << ", ";
				}
				std::cout << ">" << std::endl;
				if (this->L[dirs_to_bound[j]] == this->constraintDirections[assertIndex]) {
					newDp[dirs_to_bound[j]] = std::min(constraintOffsets[assertIndex], newDp[dirs_to_bound[j]]);
				} else if (this->L[dirs_to_bound[j]] == get_complementary(this->constraintDirections[assertIndex])) {
					newDm[dirs_to_bound[j]] = std::min(constraintOffsets[assertIndex], newDm[dirs_to_bound[j]]);
				}
			}
    }
  }
  

  Bundle res = Bundle(this->vars, this->L, newDp, newDm, this->T, this->constraintDirections, this->constraintOffsets);
  if (mode == 0) {
    return res.get_canonical();
=======
  /*
  // initialize generator functions
  for (auto it = std::begin(q); it != std::end(q); ++it) {
    gen_functs.append(*it);
  }
  */

  for (unsigned int i = 0; i < generator_matrix.size(); i++) {
    const std::vector<double> &gen_row = generator_matrix[i];
    for (unsigned int j = 0; j < gen_row.size(); j++) {
      gen_functs[j] = gen_functs[j] + alpha[i] * beta[i] * gen_row[j];
    }
>>>>>>> 8be2e864
  }

  return gen_functs;
}

/**
 * Transform the bundle
 *
 * @param[in] vars variables appearing in the transforming function
 * @param[in] f transforming function
 * @param[in,out] controlPts is a storage containing all the control
 *                points computed so far.
 * @param[in] max_finder is a pointer to an MaxCoeffFinder object.
 * @param[in] mode transformation mode (0=OFO,1=AFO)
 * @returns transformed bundle
 */
Bundle Bundle::transform(const GiNaC::lst &vars, const GiNaC::lst &f,
                         ControlPointStorage &controlPts,
                         const Bundle::MaxCoeffFinder *max_finder,
                         int mode) const
{
  using namespace std;
  using namespace GiNaC;

  vector<double> newDp(this->getSize(), std::numeric_limits<double>::max());
  vector<double> newDm = newDp;

  vector<int> dirs_to_bound;
  if (mode) { // dynamic transformation
    for (unsigned int i = 0; i < this->dir_matrix.size(); i++) {
      dirs_to_bound.push_back(i);
    }
  }

  // for each parallelotope
  for (unsigned int i = 0; i < this->getCard(); i++) {

    Parallelotope P = this->getParallelotope(i);
    const lst &genFun = build_generator_functs(this->vars[0], this->vars[1],
                                               this->vars[2], P.versors());

    lst subParatope = get_subs_from(P, this->vars[0], this->vars[2]);

    if (mode == 0) { // static mode
      dirs_to_bound = this->t_matrix[i];
    }

    // for each direction
    for (unsigned int j = 0; j < dirs_to_bound.size(); j++) {

      // key of the control points
      vector<int> key = this->t_matrix[i];
      key.push_back(dirs_to_bound[j]);

      lst actbernCoeffs;

      // check if the coefficients were already computed
      if (!(controlPts.contains(key)
            && controlPts.gen_fun_is_equal_to(key, genFun))) {

        actbernCoeffs = compute_Bern_coeffs(this->vars[1], vars, f, genFun,
                                            dir_matrix[dirs_to_bound[j]]);

        // store the computed coefficients
        controlPts.set(key, genFun, actbernCoeffs);

      } else {
        actbernCoeffs = controlPts.get_ctrl_pts(key);
      }

      auto maxCoeff = max_finder->find_max_coeffs(actbernCoeffs, subParatope);

      const unsigned int &dir_b = dirs_to_bound[j];
      if (newDp[dir_b] > maxCoeff.p) {
        newDp[dir_b] = maxCoeff.p;
      }

      if (newDm[dir_b] > maxCoeff.m) {
        newDm[dir_b] = maxCoeff.m;
      }
<<<<<<< HEAD
      newDp[dirs_to_bound[j]] = min(newDp[dirs_to_bound[j]], maxCoeffp);
      newDm[dirs_to_bound[j]] = min(newDm[dirs_to_bound[j]], maxCoeffm);
			
			// for each asserted direction, check that the new offset
			// does not violate the constraint
/*			std::cout << "bounding direction <";
			for (unsigned i = 0; i < this->L[dirs_to_bound[j]].size(); i++) {
				std::cout << this->L[dirs_to_bound[j]][i] << ", ";
			}
			std::cout << ">" << std::endl;*/
			for (unsigned assertIndex = 0; assertIndex < this->constraintDirections.size();
					 assertIndex++) {
/*				std::cout << "\tAsserted direction <";
				for (unsigned i = 0; i < this->constraintDirections[assertIndex].size(); i++) {
					std::cout << this->constraintDirections[assertIndex][i] << ", ";
				}
				std::cout << "> <= " << constraintOffsets[assertIndex] << std::endl;*/
				if (this->L[dirs_to_bound[j]] == this->constraintDirections[assertIndex]) {
//					std::cout << "\t\tdirection is equal, new UB = " << std::min(constraintOffsets[assertIndex], newDp[dirs_to_bound[j]]) << std::endl;
					newDp[dirs_to_bound[j]] = std::min(constraintOffsets[assertIndex], newDp[dirs_to_bound[j]]);
				} else if (this->L[dirs_to_bound[j]] == get_complementary(this->constraintDirections[assertIndex])) {
//					std::cout << "\t\tdirection is negated, new LB = " << std::min(constraintOffsets[assertIndex], newDm[dirs_to_bound[j]]) << std::endl;
					newDm[dirs_to_bound[j]] = std::min(constraintOffsets[assertIndex], newDm[dirs_to_bound[j]]);
				} else {
//					std::cout << "\t\tdirection is different" << std::endl;
				}
			}
    }
  }

  Bundle res = Bundle(this->vars, this->L, newDp, newDm, this->T, this->constraintDirections, this->constraintOffsets);
=======
    }
  }

  Bundle res
      = Bundle(this->vars, this->dir_matrix, newDp, newDm, this->t_matrix);
>>>>>>> 8be2e864
  if (mode == 0) {
    return res.get_canonical();
  }

  return res;
}

/**
 * Compute the distances between the half-spaced of the parallelotopes
 *
 * @returns vector of distances
 */
std::vector<double> Bundle::offsetDistances()
{

  std::vector<double> dist(this->getSize());
  for (unsigned int i = 0; i < this->getSize(); i++) {
    dist[i] = std::abs(this->offp[i] - this->offm[i])
              / norm_2(this->dir_matrix[i]);
  }
  return dist;
}

/**
 * Determine belonging of an element in a vector
 *
 * @param[in] n element to be searched
 * @param[in] v vector in which to look for
 * @returns true is n belongs to v
 */
bool isIn(int n, std::vector<int> v)
{

  for (unsigned int i = 0; i < v.size(); i++) {
    if (n == v[i]) {
      return true;
    }
  }
  return false;
}

/**
 * Determine belonging of a vector in a set of vectors
 *
 * @param[in] v vector to be searched
 * @param[in] vlist set of vectors in which to look for
 * @returns true is v belongs to vlist
 */
bool isIn(std::vector<int> v, std::vector<std::vector<int>> vlist)
{
  for (unsigned int i = 0; i < vlist.size(); i++) {
    if (isPermutation(v, vlist[i])) {
      return true;
    }
  }
  return false;
}

Bundle::~Bundle()
{
  // TODO Auto-generated destructor stub
}<|MERGE_RESOLUTION|>--- conflicted
+++ resolved
@@ -25,16 +25,10 @@
  * @param[in] orig is the model for the new bundle
  */
 Bundle::Bundle(const Bundle &orig):
-<<<<<<< HEAD
-    dim(orig.dim), L(orig.L), offp(orig.offp), offm(orig.offm), T(orig.T),
-    Theta(orig.Theta), vars(orig.vars),
-    constraintDirections(orig.constraintDirections),
-    constraintOffsets(orig.constraintOffsets)
-=======
     dim(orig.dim), dir_matrix(orig.dir_matrix), offp(orig.offp),
     offm(orig.offm), t_matrix(orig.t_matrix), Theta(orig.Theta),
-    vars(orig.vars)
->>>>>>> 8be2e864
+    vars(orig.vars), constraintDirections(orig.constraintDirections),
+    constraintOffsets(orig.constraintOffsets)
 {
 }
 
@@ -83,12 +77,10 @@
  * @param[in] offm lower offsets
  * @param[in] t_matrix templates matrix
  */
-<<<<<<< HEAD
-
-Bundle::Bundle(const std::vector<GiNaC::lst> &vars, const Matrix &L,
-               const Vector &offp, const Vector &offm,
-               const std::vector<std::vector<int>> &T):
-			Bundle(vars, L, offp, offm, T,
+Bundle::Bundle(const std::vector<GiNaC::lst> &vars, const Matrix &dir_matrix,
+         const Vector &offp, const Vector &offm,
+         const std::vector<std::vector<int>> &t_matrix):
+			Bundle(vars, dir_matrix, offp, offm, t_matrix,
 								std::vector<std::vector<double>>{}, std::vector<double>{})
 {
 }
@@ -104,22 +96,14 @@
  * @param[in] constrDirs directions constrained by assertions
  * @param[in] constrOffsets offsets of the constraints of the assertions
  */
-Bundle::Bundle(const std::vector<GiNaC::lst> &vars, const Matrix &L,
-               const Vector &offp, const Vector &offm,
-               const std::vector<std::vector<int>> &T,
-							 const std::vector<std::vector<double>> constrDirs,
-							 const std::vector<double> constrOffsets
-							):
-    L(L),
-    offp(offp), offm(offm), T(T), vars(vars),
-    constraintDirections(constrDirs), constraintOffsets(constrOffsets)
-=======
 Bundle::Bundle(const std::vector<GiNaC::lst> &vars, const Matrix &dir_matrix,
                const Vector &offp, const Vector &offm,
-               const std::vector<std::vector<int>> &t_matrix):
+               const std::vector<std::vector<int>> &t_matrix,
+							 const std::vector<std::vector<double>> constrDirs,
+							 const std::vector<double> constrOffsets):
     dir_matrix(dir_matrix),
-    offp(offp), offm(offm), t_matrix(t_matrix), vars(vars)
->>>>>>> 8be2e864
+    offp(offp), offm(offm), t_matrix(t_matrix), vars(vars),
+    constraintDirections(constrDirs), constraintOffsets(constrOffsets)
 {
   using namespace std;
 
@@ -174,93 +158,30 @@
  * @param[in] offm lower offsets
  * @param[in] t_matrix templates matrix
  */
-<<<<<<< HEAD
-Bundle::Bundle(const Matrix &L, const Vector &offp, const Vector &offm,
-               const std::vector<std::vector<int>> &T):
-//    L(L),
-//    offp(offp), offm(offm), T(T),
-//    constraintDirections({}), constraintOffsets({})
-		Bundle(L, offp, offm, T, {}, {})
-{
-/*  using namespace std;
-  using namespace GiNaC;
-
-  if (L.size() > 0) {
-    this->dim = L[0].size();
-  } else {
-    std::cerr << "Bundle::Bundle : L must be non empty" << std::endl;
-
-    exit(EXIT_FAILURE);
-  }
-  if (L.size() != offp.size()) {
-    std::cerr << "Bundle::Bundle : L and offp "
-              << "must have the same size" << std::endl;
-    exit(EXIT_FAILURE);
-  }
-  if (L.size() != offm.size()) {
-    std::cerr << "Bundle::Bundle : L and offm must have "
-              << "the same size" << std::endl;
-    exit(EXIT_FAILURE);
-  }
-  if (T.size() > 0) {
-    for (unsigned int i = 0; i < T.size(); i++) {
-      if (T[i].size() != this->getDim()) {
-        std::cerr << "Bundle::Bundle : T must have " << this->getDim()
-                  << " columns" << std::endl;
-        exit(EXIT_FAILURE);
-      }
-    }
-  } else {
-    std::cerr << "Bundle::Bundle : T must be non empty" << std::endl;
-    exit(EXIT_FAILURE);
-  }
-
-  // generate the variables
-  const size_t& dim= T[0].size();
-
-  this->vars = vector<lst>{get_symbol_lst("b", dim),  // Base vertex variables
-                           get_symbol_lst("f", dim),  // Free variables
-                           get_symbol_lst("l", dim)}; // Length variables
-
-  // initialize orthogonal proximity
-  this->Theta = vector<vector<double>>(this->getNumDirs(),
-                                       vector<double>(this->getNumDirs(), 0));
-
-  for (unsigned int i = 0; i < this->getNumDirs(); i++) {
-    this->Theta[i][i] = 0;
-    for (unsigned int j = i + 1; j < this->getNumDirs(); j++) {
-      double prox = this->orthProx(this->L[i], this->L[j]);
-      this->Theta[i][j] = prox;
-      this->Theta[j][i] = prox;
-    }
-  }*/
+Bundle::Bundle(const Matrix &dir_matrix, const Vector &offp, const Vector &offm,
+         const std::vector<std::vector<int>> &t_matrix):
+		Bundle(dir_matrix, offp, offm, t_matrix, {}, {})
+{
 }
 
 /**
  * Constructor that instantiates the bundle with auto-generated variables
  *
- * @param[in] L matrix of directions
+ * @param[in] dir_matrix matrix of directions
  * @param[in] offp upper offsets
  * @param[in] offm lower offsets
- * @param[in] T templates matrix
- * @param[in] constrDirs directions constrained by assertions
- * @param[in] constrOffsets offsets of the constraints of the assertions
- */
-Bundle::Bundle(const Matrix &L, const Vector &offp, const Vector &offm,
-               const std::vector<std::vector<int>> &T,
-							 const std::vector<std::vector<double>> constrDirs,
-							 const std::vector<double> constrOffsets
-							):
-    L(L),
-    offp(offp), offm(offm), T(T),
-    constraintDirections(constrDirs), constraintOffsets(constrOffsets)
-=======
+ * @param[in] t_matrix t_matrixs matrix
+ * @param[in] constrDirs directions that are constrained by assumptions
+ * @param[in] constrOffsets offsets of assumptions
+ */
 Bundle::Bundle(const Matrix &dir_matrix, const Vector &offp,
                const Vector &offm,
-               const std::vector<std::vector<int>> &t_matrix):
+               const std::vector<std::vector<int>> &t_matrix,
+							 const std::vector<std::vector<double>> constrDirs,
+							 const std::vector<double> constrOffsets):
     dir_matrix(dir_matrix),
-    offp(offp), offm(offm), t_matrix(t_matrix)
->>>>>>> 8be2e864
+    offp(offp), offm(offm), t_matrix(t_matrix),
+    constraintDirections(constrDirs), constraintOffsets(constrOffsets)
 {
   using namespace std;
   using namespace GiNaC;
@@ -726,7 +647,7 @@
 Bundle::ParamMaxCoeffFinder::coeff_eval_m(const GiNaC::ex &bernCoeff) const
 {
   return paraSet.maximize(params, -bernCoeff);
-};
+}
 
 Bundle::MaxCoeffFinder::MaxCoeffType
 Bundle::MaxCoeffFinder::find_max_coeffs(const GiNaC::lst &b_coeffs,
@@ -761,45 +682,7 @@
     const std::vector<std::vector<double>> &generator_matrix)
 {
   GiNaC::lst gen_functs = q;
-
-<<<<<<< HEAD
-      // find the maximum coefficient
-      double maxCoeffp = std::numeric_limits<double>::lowest();
-      double maxCoeffm = std::numeric_limits<double>::lowest();
-      for (lst::const_iterator c = actbernCoeffs.begin();
-           c != actbernCoeffs.end(); ++c) {
-        double actCoeffp = ex_to<numeric>((*c).subs(subParatope)).to_double();
-        double actCoeffm
-            = ex_to<numeric>((-(*c)).subs(subParatope)).to_double();
-        maxCoeffp = max(maxCoeffp, actCoeffp);
-        maxCoeffm = max(maxCoeffm, actCoeffm);
-      }
-      newDp[dirs_to_bound[j]] = min(newDp[dirs_to_bound[j]], maxCoeffp);
-      newDm[dirs_to_bound[j]] = min(newDm[dirs_to_bound[j]], maxCoeffm);
-			
-			// for each asserted direction, check that the new offset
-			// does not violate the constraint
-			for (unsigned assertIndex = 0; assertIndex < this->constraintDirections.size();
-					 assertIndex++) {
-				std::cout << "Asserted direction <";
-				for (unsigned i = 0; i < this->constraintDirections[assertIndex].size(); i++) {
-					std::cout << this->constraintDirections[assertIndex][i] << ", ";
-				}
-				std::cout << ">" << std::endl;
-				if (this->L[dirs_to_bound[j]] == this->constraintDirections[assertIndex]) {
-					newDp[dirs_to_bound[j]] = std::min(constraintOffsets[assertIndex], newDp[dirs_to_bound[j]]);
-				} else if (this->L[dirs_to_bound[j]] == get_complementary(this->constraintDirections[assertIndex])) {
-					newDm[dirs_to_bound[j]] = std::min(constraintOffsets[assertIndex], newDm[dirs_to_bound[j]]);
-				}
-			}
-    }
-  }
-  
-
-  Bundle res = Bundle(this->vars, this->L, newDp, newDm, this->T, this->constraintDirections, this->constraintOffsets);
-  if (mode == 0) {
-    return res.get_canonical();
-=======
+	
   /*
   // initialize generator functions
   for (auto it = std::begin(q); it != std::end(q); ++it) {
@@ -812,7 +695,6 @@
     for (unsigned int j = 0; j < gen_row.size(); j++) {
       gen_functs[j] = gen_functs[j] + alpha[i] * beta[i] * gen_row[j];
     }
->>>>>>> 8be2e864
   }
 
   return gen_functs;
@@ -893,46 +775,23 @@
       if (newDm[dir_b] > maxCoeff.m) {
         newDm[dir_b] = maxCoeff.m;
       }
-<<<<<<< HEAD
-      newDp[dirs_to_bound[j]] = min(newDp[dirs_to_bound[j]], maxCoeffp);
-      newDm[dirs_to_bound[j]] = min(newDm[dirs_to_bound[j]], maxCoeffm);
 			
 			// for each asserted direction, check that the new offset
 			// does not violate the constraint
-/*			std::cout << "bounding direction <";
-			for (unsigned i = 0; i < this->L[dirs_to_bound[j]].size(); i++) {
-				std::cout << this->L[dirs_to_bound[j]][i] << ", ";
-			}
-			std::cout << ">" << std::endl;*/
 			for (unsigned assertIndex = 0; assertIndex < this->constraintDirections.size();
 					 assertIndex++) {
-/*				std::cout << "\tAsserted direction <";
-				for (unsigned i = 0; i < this->constraintDirections[assertIndex].size(); i++) {
-					std::cout << this->constraintDirections[assertIndex][i] << ", ";
-				}
-				std::cout << "> <= " << constraintOffsets[assertIndex] << std::endl;*/
-				if (this->L[dirs_to_bound[j]] == this->constraintDirections[assertIndex]) {
-//					std::cout << "\t\tdirection is equal, new UB = " << std::min(constraintOffsets[assertIndex], newDp[dirs_to_bound[j]]) << std::endl;
-					newDp[dirs_to_bound[j]] = std::min(constraintOffsets[assertIndex], newDp[dirs_to_bound[j]]);
-				} else if (this->L[dirs_to_bound[j]] == get_complementary(this->constraintDirections[assertIndex])) {
-//					std::cout << "\t\tdirection is negated, new LB = " << std::min(constraintOffsets[assertIndex], newDm[dirs_to_bound[j]]) << std::endl;
-					newDm[dirs_to_bound[j]] = std::min(constraintOffsets[assertIndex], newDm[dirs_to_bound[j]]);
-				} else {
-//					std::cout << "\t\tdirection is different" << std::endl;
+				if (this->dir_matrix[dir_b] == this->constraintDirections[assertIndex]) {
+					newDp[dir_b] = std::min(constraintOffsets[assertIndex], newDp[dir_b]);
+				} else if (this->dir_matrix[dir_b] == -this->constraintDirections[assertIndex]) {
+					newDm[dir_b] = std::min(constraintOffsets[assertIndex], newDm[dir_b]);
 				}
 			}
     }
   }
 
-  Bundle res = Bundle(this->vars, this->L, newDp, newDm, this->T, this->constraintDirections, this->constraintOffsets);
-=======
-    }
-  }
-
-  Bundle res
-      = Bundle(this->vars, this->dir_matrix, newDp, newDm, this->t_matrix);
->>>>>>> 8be2e864
-  if (mode == 0) {
+  Bundle res = Bundle(this->vars, this->dir_matrix, newDp, newDm, this->t_matrix, this->constraintDirections, this->constraintOffsets);
+
+	if (mode == 0) {
     return res.get_canonical();
   }
 
