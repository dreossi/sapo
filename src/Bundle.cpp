/**
 * @file Bundle.cpp
 * Represent and manipulate bundles of parallelotopes whose intersection
 * represents a polytope
 *
 * @author Tommaso Dreossi <tommasodreossi@berkeley.edu>
 * @version 0.1
 */

#include "Bundle.h"

#include "LinearAlgebra.h"

#include <limits>
#include <string>
#include <algorithm>

#define _USE_MATH_DEFINES

#include <cmath>

/**
 * Copy constructor that instantiates the bundle
 *
 * @param[in] orig is the model for the new bundle
 */
Bundle::Bundle(const Bundle &orig):
    dir_matrix(orig.dir_matrix), offp(orig.offp), offm(orig.offm),
    t_matrix(orig.t_matrix), Theta(orig.Theta), alpha(orig.alpha)
{
}

/**
 * Swap constructor that instantiates the bundle
 *
 * @param[in] orig is the model for the new bundle
 */
Bundle::Bundle(Bundle &&orig)
{
  swap(*this, orig);
}

void swap(Bundle &A, Bundle &B)
{
  std::swap(A.dir_matrix, B.dir_matrix);
  std::swap(A.offp, B.offp);
  std::swap(A.offm, B.offm);
  std::swap(A.t_matrix, B.t_matrix);
  std::swap(A.Theta, B.Theta);
  std::swap(A.alpha, B.alpha);
}

/**
 * Orthogonal proximity of v1 and v2, i.e.,
 * how close is the angle between v1 and v2 is to pi/2
 *
 * @param[in] v1 vector
 * @param[in] v2 vector
 * @returns orthogonal proximity
 */
double orthProx(std::vector<double> v1, std::vector<double> v2)
{
  return std::abs(angle(v1, v2) - M_PI_2);
}

/**
 * Constructor for bundles
 *
 * @param[in] alpha is a list of free variables
 * @param[in] dir_matrix matrix of directions
 * @param[in] offp upper offsets
 * @param[in] offm lower offsets
 * @param[in] t_matrix templates matrix
 */
Bundle::Bundle(const GiNaC::lst &alpha, const Matrix &dir_matrix,
               const Vector &offp, const Vector &offm,
               const std::vector<std::vector<int>> &t_matrix):
    dir_matrix(dir_matrix),
    offp(offp), offm(offm), t_matrix(t_matrix), alpha(alpha)
{
  using namespace std;

  if (dir_matrix.size() == 0) {
    cout << "Bundle::Bundle : dir_matrix must be non empty";
    exit(EXIT_FAILURE);
  }
  if (dir_matrix.size() != offp.size()) {
    cout << "Bundle::Bundle : dir_matrix and offp must have the same size";
    exit(EXIT_FAILURE);
  }
  if (dir_matrix.size() != offm.size()) {
    cout << "Bundle::Bundle : dir_matrix and offm must have the same size";
    exit(EXIT_FAILURE);
  }
  if (t_matrix.size() > 0) {
    for (unsigned int i = 0; i < t_matrix.size(); i++) {
      if (t_matrix[i].size() != this->dim()) {
        cout << "Bundle::Bundle : t_matrix must have " << this->dim()
             << " columns";
        exit(EXIT_FAILURE);
      }
    }
  } else {
    cout << "Bundle::Bundle : t_matrix must be non empty";
    exit(EXIT_FAILURE);
  }

  // initialize orthogonal proximity
  for (unsigned int i = 0; i < this->num_of_dirs(); i++) {
    Vector Thetai(this->num_of_dirs(), 0);
    for (unsigned int j = i; j < this->num_of_dirs(); j++) {
      this->Theta.push_back(Thetai);
    }
  }
  for (unsigned int i = 0; i < this->num_of_dirs(); i++) {
    this->Theta[i][i] = 0;
    for (unsigned int j = i + 1; j < this->num_of_dirs(); j++) {
      double prox = orthProx(this->dir_matrix[i], this->dir_matrix[j]);
      this->Theta[i][j] = prox;
      this->Theta[j][i] = prox;
    }
  }
}

/**
 * Constructor that instantiates the bundle with auto-generated variables
 *
 * @param[in] dir_matrix matrix of directions
 * @param[in] offp upper offsets
 * @param[in] offm lower offsets
 * @param[in] t_matrix templates matrix
 */
Bundle::Bundle(const Matrix &dir_matrix, const Vector &offp,
               const Vector &offm,
               const std::vector<std::vector<int>> &t_matrix):
    dir_matrix(dir_matrix),
    offp(offp), offm(offm), t_matrix(t_matrix)
{
  using namespace std;
  using namespace GiNaC;

  if (dir_matrix.size() == 0) {
    std::cerr << "Bundle::Bundle : dir_matrix must be non empty" << std::endl;

    exit(EXIT_FAILURE);
  }
  if (dir_matrix.size() != offp.size()) {
    std::cerr << "Bundle::Bundle : dir_matrix and offp "
              << "must have the same size" << std::endl;
    exit(EXIT_FAILURE);
  }
  if (dir_matrix.size() != offm.size()) {
    std::cerr << "Bundle::Bundle : dir_matrix and offm must have "
              << "the same size" << std::endl;
    exit(EXIT_FAILURE);
  }
  if (t_matrix.size() > 0) {
    for (unsigned int i = 0; i < t_matrix.size(); i++) {
      if (t_matrix[i].size() != this->dim()) {
        std::cerr << "Bundle::Bundle : t_matrix must have " << this->dim()
                  << " columns" << std::endl;
        exit(EXIT_FAILURE);
      }
    }
  } else {
    std::cerr << "Bundle::Bundle : t_matrix must be non empty" << std::endl;
    exit(EXIT_FAILURE);
  }

  // generate the variables
  const size_t &dim = t_matrix[0].size();

  this->alpha = get_symbol_lst("f", dim); // Free variables

  // initialize orthogonal proximity
  this->Theta = vector<vector<double>>(this->num_of_dirs(),
                                       vector<double>(this->num_of_dirs(), 0));

  for (unsigned int i = 0; i < this->num_of_dirs(); i++) {
    this->Theta[i][i] = 0;
    for (unsigned int j = i + 1; j < this->num_of_dirs(); j++) {
      double prox = orthProx(this->dir_matrix[i], this->dir_matrix[j]);
      this->Theta[i][j] = prox;
      this->Theta[j][i] = prox;
    }
  }
}

Bundle &Bundle::operator=(Bundle &&orig)
{
  swap(*this, orig);

  return *this;
}

/**
 * Generate the polytope represented by the bundle
 *
 * @returns polytope represented by the bundle
 */
Bundle::operator Polytope() const
{
  using namespace std;

  vector<vector<double>> A;
  vector<double> b;
  for (unsigned int i = 0; i < this->size(); i++) {
    A.push_back(this->dir_matrix[i]);
    b.push_back(this->offp[i]);
  }
  for (unsigned int i = 0; i < this->size(); i++) {
    A.push_back(-this->dir_matrix[i]);
    b.push_back(this->offm[i]);
  }

  return Polytope(A, b);
}

/**
 * Get the i-th parallelotope of the bundle
 *
 * @param[in] i parallelotope index to fetch
 * @returns i-th parallelotope
 */
Parallelotope Bundle::getParallelotope(unsigned int i) const
{
  using namespace std;

  if (i > this->t_matrix.size()) {
    cerr << "Bundle::getParallelotope : i must be between 0 and "
         << t_matrix.size() << endl;
    exit(EXIT_FAILURE);
  }

  vector<double> lbound, ubound;
  vector<vector<double>> Lambda;

  vector<int>::const_iterator it = std::begin(this->t_matrix[i]);
  // upper facets
  for (unsigned int j = 0; j < this->dim(); j++) {
    const int idx = *it;
    Lambda.push_back(this->dir_matrix[idx]);
    ubound.push_back(this->offp[idx]);
    lbound.push_back(this->offm[idx]);

    ++it;
  }

  // TODO: Since Lambdas are always the same, check whether
  //       storing the PLU factorizations of Lambdas may give
  //       some speed-up.
  return Parallelotope(Lambda, lbound, ubound);
}

/**
 * Canonize the current bundle pushing the constraints toward the symbolic
 * polytope
 *
 * @returns canonized bundle
 */
Bundle Bundle::get_canonical() const
{
  // get current polytope
  Polytope bund = *this;
  std::vector<double> canoffp(this->size()), canoffm(this->size());
  for (unsigned int i = 0; i < this->size(); i++) {
    canoffp[i] = bund.maximize(this->dir_matrix[i]);
    canoffm[i] = bund.maximize(-this->dir_matrix[i]);
  }
  return Bundle(alpha, dir_matrix, canoffp, canoffm, t_matrix);
}

/**
 * Check whether a vector is permutation of a sorted vector
 *
 * @param[in] v1 first vector
 * @param[in] v2 a sorted vector
 * @returns true is v1 is a permutation of v2
 */
bool isPermutationOfSorted(std::vector<int> v1,
                           const std::vector<int> &v2_sorted)
{
  if (v1.size() != v2_sorted.size()) {
    return false;
  }

  std::sort(std::begin(v1), std::end(v1));

  auto v1_it = std::begin(v1);
  auto v2_it = std::begin(v2_sorted);
  while (v1_it != std::end(v1)) {
    if (*v1_it != *v2_it) {
      return false;
    }

    ++v1_it;
    ++v2_it;
  }

  return true;
}

/**
 * Check if v1 is a permutation of v2
 *
 * @param[in] v1 first vector
 * @param[in] v2 second vector
 * @returns true is v1 is a permutation of v2
 */
bool isPermutation(const std::vector<int> &v1, std::vector<int> v2)
{
  if (v1.size() != v2.size()) {
    return false;
  }

  std::sort(std::begin(v2), std::end(v2));

  return isPermutationOfSorted(v1, v2);
}

template<typename T>
bool is_permutation_of_other_rows(const std::vector<std::vector<T>> &M,
                                  const unsigned int &i)
{
  using namespace std;

<<<<<<< HEAD
    const vector<double> &base_vertex = P.getBaseVertex();
    const vector<double> &lengths = P.getLenghts();

    lst subParatope;

    for (unsigned int k = 0; k < this->vars[0].nops(); k++) {
      subParatope.append(this->vars[0][k] == base_vertex[k]);
      subParatope.append(this->vars[2][k] == lengths[k]);
    }

    if (mode == 0) { // static mode
      dirs_to_bound = this->T[i];
    }

    for (unsigned int j = 0; j < dirs_to_bound.size();
         j++) { // for each direction

      // key of the control points
      vector<int> key = this->T[i];
      key.push_back(dirs_to_bound[j]);

      lst actbernCoeffs;

      if (!(controlPts.contains(key)
            && controlPts.gen_fun_is_equal_to(
                key,
                genFun))) { // check if the coefficients were already computed

        // the combination parallelotope/direction to bound is not present in
        // hash table compute control points
        lst sub, fog;

        for (unsigned int k = 0; k < vars.nops(); k++) {
          sub.append(vars[k] == genFun[k]);
        }

        for (unsigned int k = 0; k < vars.nops(); k++) {
          fog.append(f[k].subs(sub));
        }

        ex Lfog = 0;
        // upper facets
        for (unsigned int k = 0; k < this->getDim(); k++) {
          Lfog = Lfog + this->L[dirs_to_bound[j]][k] * fog[k];
        }

        actbernCoeffs
            = BaseConverter(this->vars[1], Lfog).getBernCoeffsMatrix();

        controlPts.set(key, genFun,
                       actbernCoeffs); // store the computed coefficients

      } else {
        actbernCoeffs = controlPts.get_ctrl_pts(key);
      }

      // find the maximum coefficient
      double maxCoeffp = std::numeric_limits<double>::lowest();
      ;
      double maxCoeffm = std::numeric_limits<double>::lowest();
      ;
      for (lst::const_iterator c = actbernCoeffs.begin();
           c != actbernCoeffs.end(); ++c) {
        ex paraBernCoeff;
        paraBernCoeff = (*c).subs(subParatope);
        maxCoeffp = max(maxCoeffp, paraSet.maximize(params, paraBernCoeff));
        maxCoeffm = max(maxCoeffm, paraSet.maximize(params, -paraBernCoeff));
=======
  vector<T> M_i = M[i];
  sort(std::begin(M_i), std::end(M_i));
  for (unsigned int j = 0; j < M.size(); j++) {
    if (j != i) {
      if (isPermutationOfSorted(M[j], M_i)) {
        return true;
>>>>>>> 1b81fe51
      }
    }
  }

  return false;
}

/**
 * Maximum distance accumulation of a vector w.r.t. a set of vectors
 *
 * @param[in] vIdx index of the reference vector
 * @param[in] dirsIdx indexes of vectors to be considered
 * @param[in] dists pre-computed distances
 * @returns distance accumulation
 */
double maxOffsetDist(const int vIdx, const std::vector<int> &dirsIdx,
                     const std::vector<double> &dists)
{

  if (dirsIdx.empty()) {
    return 0;
  }

  double dist = dists[vIdx];
  for (unsigned int i = 0; i < dirsIdx.size(); i++) {
    dist = dist * dists[dirsIdx[i]];
  }
  return dist;
}

/**
 * Maximum distance accumulation of a set of vectors
 *
 * @param[in] dirsIdx indexes of vectors to be considered
 * @param[in] dists pre-computed distances
 * @returns distance accumulation
 */
double maxOffsetDist(const std::vector<int> &dirsIdx,
                     const std::vector<double> &dists)
{

  double dist = 1;
  for (unsigned int i = 0; i < dirsIdx.size(); i++) {
    dist = dist * dists[dirsIdx[i]];
  }
  return dist;
}

/**
 * Maximum distance accumulation of matrix
 *
 * @param[in] T matrix from which fetch the vectors
 * @param[in] dists pre-computed distances
 * @returns distance accumulation
 */
double maxOffsetDist(const std::vector<std::vector<int>> &T,
                     const std::vector<double> &dists)
{
  double maxdist = std::numeric_limits<double>::lowest();
  for (unsigned int i = 0; i < T.size(); i++) {
    maxdist = std::max(maxdist, maxOffsetDist(T[i], dists));
  }
  return maxdist;
}

/**
 * Maximum orthogonal proximity of a vector w.r.t. a set of vectors
 *
 * @param[in] dir_matrix is the direction matrix
 * @param[in] vIdx index of the reference vector
 * @param[in] dirsIdx indexes of vectors to be considered
 * @returns maximum orthogonal proximity
 */
double maxOrthProx(const std::vector<std::vector<double>> &dir_matrix,
                   const int vIdx, const std::vector<int> &dirsIdx)
{

  if (dirsIdx.empty()) {
    return 0;
  }

  double maxProx = 0;
  for (auto d_it = std::begin(dirsIdx); d_it != std::end(dirsIdx); ++d_it) {
    maxProx = std::max(maxProx, orthProx(dir_matrix[vIdx], dir_matrix[*d_it]));
  }
  return maxProx;
}

/**
 * Maximum orthogonal proximity within a set of vectors
 *
 * @param[in] dir_matrix is the direction matrix
 * @param[in] dirsIdx indexes of vectors to be considered
 * @returns maximum orthogonal proximity
 */
double maxOrthProx(const std::vector<std::vector<double>> &dir_matrix,
                   const std::vector<int> &dirsIdx)
{
  double maxProx = 0;
  for (unsigned int i = 0; i < dirsIdx.size(); i++) {
    for (unsigned int j = i + 1; j < dirsIdx.size(); j++) {
      maxProx = std::max(
          maxProx, orthProx(dir_matrix[dirsIdx[i]], dir_matrix[dirsIdx[j]]));
    }
  }
  return maxProx;
}

/**
 * Maximum orthogonal proximity of all the vectors of a matrix
 *
 * @param[in] dir_matrix is the direction matrix
 * @param[in] T collection of vectors
 * @returns maximum orthogonal proximity
 */
double maxOrthProx(const std::vector<std::vector<double>> &dir_matrix,
                   const std::vector<std::vector<int>> &T)
{
  double maxorth = std::numeric_limits<double>::lowest();
  for (auto T_it = std::begin(T); T_it != std::end(T); ++T_it) {
    maxorth = std::max(maxorth, maxOrthProx(dir_matrix, *T_it));
  }
  return maxorth;
}

// TODO: the following method probably does not work; it
//       should be fixed
/**
 * Decompose the current symbolic polytope
 *
 * @param[in] dec_weight weight parameter in [0,1] for decomposition (0 for
 * distance, 1 for orthogonality)
 * @param[in] max_iter maximum number of randomly generated templates
 * @returns new bundle decomposing current symbolic polytope
 */
Bundle Bundle::decompose(double dec_weight, int max_iters)
{
  using namespace std;

  vector<double> offDists = this->offsetDistances();

  // get current template and try to improve it
  vector<vector<int>> curT = this->t_matrix;

  // get current template and try to improve it
  vector<vector<int>> bestT = this->t_matrix;
  int temp_card = this->t_matrix.size();

  int i = 0;
  while (i < max_iters) {

    vector<vector<int>> tmpT = curT;

    // generate random coordinates to swap
    unsigned int i1 = rand() % temp_card;
    int j1 = rand() % this->dim();

    // swap them
    tmpT[i1][j1] = rand() % this->size();

    if (!is_permutation_of_other_rows(tmpT, i1)) {
      std::vector<std::vector<double>> A;
      for (unsigned int j = 0; j < this->dim(); j++) {
        A.push_back(this->dir_matrix[tmpT[i1][j]]);
      }

      DenseLinearAlgebra::PLU_Factorization<double> fact(A);
      try {
        fact.solve(std::vector<double>(this->dim(), 0));

        double w1 = dec_weight * maxOffsetDist(tmpT, offDists)
                    + (1 - dec_weight) * maxOrthProx(this->dir_matrix, tmpT);
        double w2 = dec_weight * maxOffsetDist(bestT, offDists)
                    + (1 - dec_weight) * maxOrthProx(this->dir_matrix, bestT);

        if (w1 < w2) {
          bestT = tmpT;
        }
        curT = tmpT;
      } catch (...) {
        // The system Ax=b cannot be solved
      }
    }
    i++;
  }

  return Bundle(alpha, dir_matrix, offp, offm, bestT);
}

GiNaC::lst sub_vars(const GiNaC::lst &ex_list, const GiNaC::lst &vars,
                    const GiNaC::lst &expressions)
{
  GiNaC::lst sub;

  for (unsigned int k = 0; k < vars.nops(); ++k) {
    sub.append(vars[k] == expressions[k]);
  }

  GiNaC::lst results;
  for (auto ex_it = std::begin(ex_list); ex_it != std::end(ex_list); ++ex_it) {
    results.append(ex_it->subs(sub));
  }

  return results;
}

GiNaC::lst compute_Bern_coeffs(const GiNaC::lst &alpha, const GiNaC::lst &f,
                               const std::vector<double> &dir_vector)
{
  GiNaC::ex Lfog = 0;
  // upper facets
  for (unsigned int k = 0; k < dir_vector.size(); k++) {
    if (dir_vector[k] != 0) {
      Lfog = Lfog + dir_vector[k] * f[k];
    }
  }

  return BaseConverter(alpha, Lfog).getBernCoeffsMatrix();
}

/**
 * @brief Compute the variable substitutions for a parallelotope
 *
 * @param P is a parallelotope.
 * @param q are the variables associated to the parallelotope's base vertex.
 * @param beta are the variables associated to the parallelotope's lengths.
 * @return the symbolic equations representing the the variable
 *         substitutions for `P`.
 */
GiNaC::lst get_subs_from(const Parallelotope &P, const GiNaC::lst &q,
                         const GiNaC::lst &beta)
{
  const std::vector<double> &base_vertex = P.base_vertex();
  const std::vector<double> &lengths = P.lengths();

  GiNaC::lst subs;

  for (unsigned int k = 0; k < q.nops(); k++) {
    subs.append(q[k] == base_vertex[k]);
    subs.append(beta[k] == lengths[k]);
  }

  return subs;
}

double Bundle::MaxCoeffFinder::coeff_eval_p(const GiNaC::ex &c) const
{
  using namespace GiNaC;

  return ex_to<numeric>(c).to_double();
}

double Bundle::MaxCoeffFinder::coeff_eval_m(const GiNaC::ex &bernCoeff) const
{
  using namespace GiNaC;

  double value = ex_to<numeric>(bernCoeff).to_double();

  // TODO: The following conditional evaluation avoids -0
  //       values. Check the difference between -0 and 0.
  return (value == 0 ? 0 : -value);
}

double
Bundle::ParamMaxCoeffFinder::coeff_eval_p(const GiNaC::ex &bernCoeff) const
{
  return paraSet.maximize(params, bernCoeff);
}

double
Bundle::ParamMaxCoeffFinder::coeff_eval_m(const GiNaC::ex &bernCoeff) const
{
  return paraSet.maximize(params, -bernCoeff);
};

Bundle::MaxCoeffFinder::MaxCoeffType
Bundle::MaxCoeffFinder::find_max_coeffs(const GiNaC::lst &b_coeffs) const
{
  // find the maximum coefficient
  GiNaC::lst::const_iterator b_coeff_it = b_coeffs.begin();

  double maxCoeffp = coeff_eval_p(*b_coeff_it);
  double maxCoeffm = coeff_eval_m(*b_coeff_it);

  for (++b_coeff_it; b_coeff_it != b_coeffs.end(); ++b_coeff_it) {
    double actCoeff = coeff_eval_p(*b_coeff_it);

    if (actCoeff > maxCoeffp) {
      maxCoeffp = actCoeff;
    }

    actCoeff = coeff_eval_m(*b_coeff_it);
    if (actCoeff > maxCoeffm) {
      maxCoeffm = actCoeff;
    }
  }

  return MaxCoeffType{maxCoeffp, maxCoeffm};
}

/**
 * @brief Build the generator function of a parallelotope
 *
 * This function build the generator functions of a parallelotope.
 * In particular, it returns the symbolic vector:
 * $$
 * q + ((alpha \circ beta)^T \cdot G)^T
 * $$
 * where $\cdot$ is the row-column product, $\circ$ is the
 * Hadamard product, and $q$, $beta$, and $G$ are the base vector,
 * the vector lengths, the versors matrix of the
 * considered parallelotope $P$, respectively.
 *
 * @param alpha is a vector of variables.
 * @param P is the considered parallelotope.
 * @return The generator function of `P`.
 */
GiNaC::lst build_instanciated_generator_functs(const GiNaC::lst &alpha,
                                               const Parallelotope &P)
{
  GiNaC::lst gen_functs;
  for (auto it = std::begin(P.base_vertex()); it != std::end(P.base_vertex());
       ++it) {
    gen_functs.append(*it);
  }

  const std::vector<std::vector<double>> &versors = P.versors();

  for (unsigned int i = 0; i < versors.size(); i++) {
    // some of the non-null rows of the generator matrix
    // correspond to 0-length dimensions in degenerous
    // parallelotopes and must be avoided
    if (P.lengths()[i] != 0) {
      std::vector<double> vector = P.lengths()[i] * versors[i];
      for (unsigned int j = 0; j < vector.size(); j++) {
        gen_functs[j] = gen_functs[j] + alpha[i] * vector[j];
      }
    }
  }

  return gen_functs;
}

/**
 * Transform the bundle
 *
 * @param[in] vars variables appearing in the transforming function
 * @param[in] f transforming function
 * @param[in] max_finder is a pointer to an MaxCoeffFinder object.
 * @param[in] mode transformation mode (0=OFO,1=AFO)
 * @returns transformed bundle
 */
Bundle Bundle::transform(const GiNaC::lst &vars, const GiNaC::lst &f,
                         const Bundle::MaxCoeffFinder *max_finder,
                         int mode) const
{
  using namespace std;
  using namespace GiNaC;

  vector<double> newDp(this->size(), std::numeric_limits<double>::max());
  vector<double> newDm = newDp;

  vector<int> dirs_to_bound;
  if (mode) { // dynamic transformation
    for (unsigned int i = 0; i < this->dir_matrix.size(); i++) {
      dirs_to_bound.push_back(i);
    }
  }

  // for each parallelotope
  for (unsigned int i = 0; i < this->num_of_templates(); i++) {

    Parallelotope P = this->getParallelotope(i);
    // const lst &genFun = build_generator_functs(q, alpha, beta, P);

    // lst subParatope = get_subs_from(P, q, beta);
    const lst &genFun = build_instanciated_generator_functs(alpha, P);

    const lst genFun_f = sub_vars(f, vars, genFun);

    if (mode == 0) { // static mode
      dirs_to_bound = this->t_matrix[i];
    }

    // for each direction
    for (unsigned int j = 0; j < dirs_to_bound.size(); j++) {
      lst bernCoeffs
          = compute_Bern_coeffs(alpha, genFun_f, dir_matrix[dirs_to_bound[j]]);

      auto maxCoeff = max_finder->find_max_coeffs(bernCoeffs);

      const unsigned int &dir_b = dirs_to_bound[j];
      if (newDp[dir_b] > maxCoeff.p) {
        newDp[dir_b] = maxCoeff.p;
      }

      if (newDm[dir_b] > maxCoeff.m) {
        newDm[dir_b] = maxCoeff.m;
      }
    }
  }

  Bundle res = Bundle(alpha, this->dir_matrix, newDp, newDm, this->t_matrix);
  if (mode == 0) {
    return res.get_canonical();
  }

  return res;
}

/**
 * Compute the distances between the half-spaced of the parallelotopes
 *
 * @returns vector of distances
 */
std::vector<double> Bundle::offsetDistances()
{

  std::vector<double> dist(this->size());
  for (unsigned int i = 0; i < this->size(); i++) {
    dist[i] = std::abs(this->offp[i] - this->offm[i])
              / norm_2(this->dir_matrix[i]);
  }
  return dist;
}

/**
 * Determine belonging of an element in a vector
 *
 * @param[in] n element to be searched
 * @param[in] v vector in which to look for
 * @returns true is n belongs to v
 */
bool isIn(int n, std::vector<int> v)
{

  for (unsigned int i = 0; i < v.size(); i++) {
    if (n == v[i]) {
      return true;
    }
  }
  return false;
}

/**
 * Determine belonging of a vector in a set of vectors
 *
 * @param[in] v vector to be searched
 * @param[in] vlist set of vectors in which to look for
 * @returns true is v belongs to vlist
 */
bool isIn(std::vector<int> v, std::vector<std::vector<int>> vlist)
{
  for (unsigned int i = 0; i < vlist.size(); i++) {
    if (isPermutation(v, vlist[i])) {
      return true;
    }
  }
  return false;
}

Bundle::~Bundle()
{
  // TODO Auto-generated destructor stub
}<|MERGE_RESOLUTION|>--- conflicted
+++ resolved
@@ -324,82 +324,12 @@
 {
   using namespace std;
 
-<<<<<<< HEAD
-    const vector<double> &base_vertex = P.getBaseVertex();
-    const vector<double> &lengths = P.getLenghts();
-
-    lst subParatope;
-
-    for (unsigned int k = 0; k < this->vars[0].nops(); k++) {
-      subParatope.append(this->vars[0][k] == base_vertex[k]);
-      subParatope.append(this->vars[2][k] == lengths[k]);
-    }
-
-    if (mode == 0) { // static mode
-      dirs_to_bound = this->T[i];
-    }
-
-    for (unsigned int j = 0; j < dirs_to_bound.size();
-         j++) { // for each direction
-
-      // key of the control points
-      vector<int> key = this->T[i];
-      key.push_back(dirs_to_bound[j]);
-
-      lst actbernCoeffs;
-
-      if (!(controlPts.contains(key)
-            && controlPts.gen_fun_is_equal_to(
-                key,
-                genFun))) { // check if the coefficients were already computed
-
-        // the combination parallelotope/direction to bound is not present in
-        // hash table compute control points
-        lst sub, fog;
-
-        for (unsigned int k = 0; k < vars.nops(); k++) {
-          sub.append(vars[k] == genFun[k]);
-        }
-
-        for (unsigned int k = 0; k < vars.nops(); k++) {
-          fog.append(f[k].subs(sub));
-        }
-
-        ex Lfog = 0;
-        // upper facets
-        for (unsigned int k = 0; k < this->getDim(); k++) {
-          Lfog = Lfog + this->L[dirs_to_bound[j]][k] * fog[k];
-        }
-
-        actbernCoeffs
-            = BaseConverter(this->vars[1], Lfog).getBernCoeffsMatrix();
-
-        controlPts.set(key, genFun,
-                       actbernCoeffs); // store the computed coefficients
-
-      } else {
-        actbernCoeffs = controlPts.get_ctrl_pts(key);
-      }
-
-      // find the maximum coefficient
-      double maxCoeffp = std::numeric_limits<double>::lowest();
-      ;
-      double maxCoeffm = std::numeric_limits<double>::lowest();
-      ;
-      for (lst::const_iterator c = actbernCoeffs.begin();
-           c != actbernCoeffs.end(); ++c) {
-        ex paraBernCoeff;
-        paraBernCoeff = (*c).subs(subParatope);
-        maxCoeffp = max(maxCoeffp, paraSet.maximize(params, paraBernCoeff));
-        maxCoeffm = max(maxCoeffm, paraSet.maximize(params, -paraBernCoeff));
-=======
   vector<T> M_i = M[i];
   sort(std::begin(M_i), std::end(M_i));
   for (unsigned int j = 0; j < M.size(); j++) {
     if (j != i) {
       if (isPermutationOfSorted(M[j], M_i)) {
         return true;
->>>>>>> 1b81fe51
       }
     }
   }
