/**
 * @file LinearSystem.cpp
 * Represent and manipulate a linear system
 * It can be used to represent polytopes (reached states, parameters, etc.)
 *
 * @author Tommaso Dreossi <tommasodreossi@berkeley.edu>
 * @version 0.1
 */

#include "LinearSystem.h"

#define MAX_APPROX_ERROR 1e-6  // necessary for double comparison


/**
 * Optimize a linear system
 *
 * @param[in] A template matrix of the system to optimize
 * @param[in] b offset vector of the system to optimize
 * @param[in] obj_fun objective function
 * @param[in] min_max minimize of maximize Ax<=b (GLP_MIN=min, GLP_MAX=max)
 * @return optimum
 */
double solveLinearSystem(const vector< vector< double > > &A, const vector< double > &b, const vector< double > &obj_fun, const int min_max){

	int num_rows = A.size();
	int num_cols = obj_fun.size();
	int size_lp = num_rows*num_cols;

	int ia[size_lp+1], ja[size_lp+1];
	double ar[size_lp+1];

	glp_prob *lp;
	lp = glp_create_prob();
	glp_set_obj_dir(lp, min_max);

	// Turn off verbose mode
	glp_smcp lp_param;
	glp_init_smcp(&lp_param);
	lp_param.msg_lev = GLP_MSG_ERR;

	glp_add_rows(lp, num_rows);
	for(int i=0; i<num_rows; i++){
		glp_set_row_bnds(lp, i+1, GLP_UP, 0.0, b[i]);
	}

	glp_add_cols(lp, num_cols);
	for(int i=0; i<num_cols; i++){
		glp_set_col_bnds(lp, i+1, GLP_FR, 0.0, 0.0);
	}

	for(int i=0; i<num_cols; i++){
		glp_set_obj_coef(lp, i+1, obj_fun[i]);
	}

	int k=1;
	for(int i=0; i<num_rows; i++){
		for(int j=0; j<num_cols; j++){
			ia[k] = i+1, ja[k] = j+1, ar[k] = A[i][j]; /* a[i+1,j+1] = A[i][j] */
			k++;
		}
	}

	glp_load_matrix(lp, size_lp, ia, ja, ar);
	glp_exact(lp, &lp_param);
//	glp_simplex(lp, &lp_param);

	double res = glp_get_obj_val(lp);
	glp_delete_prob(lp);
	glp_free_env();
	return res;
<<<<<<< HEAD

=======
>>>>>>> 44a83c9a
}

/**
 * Check if if a vector is null, i.e.,
 * it's a vector of zeros (used to detected useless constraints)
 *
 * @param[in] line vector to test
 * @return true is the vector is nulle
 */
bool zeroLine(const vector<double> &line) {

	bool zeros = true;
	int i=0;
	while(zeros && i<(signed)line.size()){
		zeros = zeros && (abs(line[i]) < MAX_APPROX_ERROR);
		i++;
	}
	return zeros;
}

/**
 * Constructor that instantiates a linear system
 *
 * @param[in] A template matrix
 * @param[in] b offset vector
 */
LinearSystem::LinearSystem(vector< vector<double> > A, vector< double > b){

	bool smart_insert = false;

	if(!smart_insert){
		this->A = A;
		this->b = b;
	}else{
		for(int i=0; i<(signed)A.size(); i++){
			if(!this->isIn(A[i],b[i]) && (!zeroLine(A[i]))){
				this->A.push_back(A[i]);
				this->b.push_back(b[i]);
			}
		}

	}
	this->n_vars = this->A[0].size();
}

/**
 * Constructor that instantiates an empty linear system
 */
LinearSystem::LinearSystem(){
	vector< vector<double> > A;
	vector< double > b;
	this->A = A;
	this->b = b;
	this->n_vars = 0;

}

/**
 * Check if a constraint belongs to the linear system
 *
 * @param[in] Ai direction
 * @param[in] bi offset
 * @returns true is Ai x <= b is in the linear system
 */
bool LinearSystem::isIn(vector< double > Ai, const double bi) const{
	Ai.push_back(bi);

	for( int i=0; i<(signed)this->A.size(); i++ ){
		vector< double > line = this->A[i];
		line.push_back(this->b[i]);
		bool is_in = true;
		for(int j=0; j<(signed)Ai.size(); j++){
			is_in = is_in && (abs(Ai[j] - line[j]) < MAX_APPROX_ERROR);
		}
		if(is_in){ return true; }
	}
	return false;
}

/**
 * Constructor that instantiates a linear system from a set of symbolic expressions
 *
 * @param[in] vars list of variables appearing in the constraints
 * @param[in] constraints symbolic constraints
 */
LinearSystem::LinearSystem(lst vars, lst constraints) {

	this->vars = vars;
	this->constraints = constraints;
	this->constraints.unique();

	this->n_vars = this->vars.nops();

	initLS();	// initialize Linear System
}

/**
 * Initialize a linear system extracting template and offsets from symbolic expressions
 */
void LinearSystem::initLS(){

	for(int i=0; i<(signed)this->constraints.nops(); i++){

		vector<double> Ai;
		ex const_term = this->constraints[i];

		for(int j=0; j<(signed)this->vars.nops(); j++){

			// Extract the coefficient of the i-th variable (grade 1)
			double coeff = ex_to<numeric>(evalf(this->constraints[i].coeff(this->vars[j],1))).to_double();
			Ai.push_back(coeff);

			// Project to obtain the constant term
			const_term = const_term.coeff(this->vars[j],0);
		}

		double bi = ex_to<numeric>(evalf(const_term)).to_double();

		if(!this->isIn(Ai,-bi)){
			this->A.push_back(Ai);
			this->b.push_back(-bi);
		}
	}

}

/**
 * Return the (i,j) element of the template matrix
 *
 * @param[in] i row index
 * @param[in] j column index
 * @return (i,j) element
 */
const double& LinearSystem::getA(int i, int j) const {
	if(( 0<= i ) && (i < (signed)this->A.size())){
		if(( 0<= j ) && (j < (signed)this->A[j].size())){
			return this->A[i][j];
		}
	}
	cout<<"LinearSystem::getA : i and j must be within the LS->A size";
	exit (EXIT_FAILURE);
}

/**
 * Return the i-th element of the offset vector
 *
 * @param[in] i column index
 * @return i-th element
 */
const double& LinearSystem::getb(int i) const {
	if(( 0<= i ) && (i < (signed)this->b.size())){
			return this->b[i];
	}
	cout<<"LinearSystem::getb : i and j must be within the LS->b size";
	exit (EXIT_FAILURE);
}

/**
 * Determine whether this linear system is empty or not, i.e.,
 * the linear system has solutions
 *
 * @param[in] strict_inequality specifies whether the linear system is a 
 * 						strict inequality (i.e., Ax < b)
 * @return true if the linear system is empty
 */
bool LinearSystem::isEmpty(const bool strict_inequality) const {

	vector< vector< double > > extA = this->A;
	vector< double > obj_fun (this->n_vars, 0);
	obj_fun.push_back(1);

	// Add an extra variable to the linear system
	for(int i=0; i<(signed)extA.size(); i++){
		extA[i].push_back(-1);
	}

	const double z = solveLinearSystem(extA,this->b,obj_fun,GLP_MIN);

	return (z>0)||(strict_inequality&&(z>=0));
}

/**
 * Compute the complementary of a vector of values.
 *
 * @param[in] orig the vector of values to be complementated.
 * @return A vector containing the complementaries of the parameter values
 */
template<typename T>
std::vector<T> get_complementary(const std::vector<T>& orig)
{
   std::vector<T> res{orig};

   for (typename std::vector<T>::iterator it=std::begin(res); it!=std::end(res); ++it) {
	   *it = -*it;
   }

   return res;
}

/**
 * Determine all the solutions of this linear system are also 
 * solutions for another linear system.
 *
 * @param[in] LS a linear system
 * @return true if all the solutions of this object are also 
 * 				solutions for the parameter.
 */
bool LinearSystem::solutionsAlsoSatisfy(const LinearSystem& LS) const {

	LinearSystem extLS(LS.A, LS.b);
	extLS.A.push_back(vector<double>(1, 0));
	extLS.b.push_back(0);

	for (int i=0; i<this->size(); i++){
		extLS.A[LS.size()] = get_complementary(this->A[i]);
		extLS.b[LS.size()] = -this->b[i];

		if (!extLS.isEmpty(true)) {
			return false;
		}
	}

	return true;
}


/**
 * Determine whether two linear systems are equivalent
 *
 * @param[in] LS a linear system to be compared this object.
 * @return true if this object is equivalent to the parameter
 */
bool LinearSystem::operator==(const LinearSystem& LS) const {

	return this->solutionsAlsoSatisfy(LS) && LS.solutionsAlsoSatisfy(*this);
}

/**
 * Minimize the linear system
 *
 * @param[in] vars list of variables
 * @param[in] obj_fun objective function
 * @return minimum
 */
double LinearSystem::minLinearSystem(const lst& vars, const ex& obj_fun) const {

	vector< double > obj_fun_coeffs;
	ex const_term = obj_fun;

	// Extract the coefficient of the i-th variable (grade 1)
	for(int i=0; i<(signed)vars.nops(); i++){

		double coeff = ex_to<numeric>(evalf(obj_fun.coeff(vars[i],1))).to_double();

		obj_fun_coeffs.push_back(coeff);
		const_term = const_term.coeff(vars[i],0);

	}

	const double c = ex_to<numeric>(evalf(const_term)).to_double();
	const double min = solveLinearSystem(this->A,this->b,obj_fun_coeffs,GLP_MIN);

	return (min+c);

}

/**
 * Maximize the linear system
 *
 * @param[in] obj_fun objective function
 * @return maximum
 */
double LinearSystem::maxLinearSystem(const vector< double >& obj_fun_coeffs) const {
	return solveLinearSystem(this->A,this->b,obj_fun_coeffs,GLP_MAX);
}

/**
 * Maximize the linear system
 *
 * @param[in] vars list of variables
 * @param[in] obj_fun objective function
 * @return maximum
 */
double LinearSystem::maxLinearSystem(const lst& vars, const ex& obj_fun) const {

	vector< double > obj_fun_coeffs;
	ex const_term = obj_fun;

	// Extract the coefficient of the i-th variable (grade 1)
	for(int i=0; i<(signed)vars.nops(); i++){

		double coeff = ex_to<numeric>(evalf(obj_fun.coeff(vars[i],1))).to_double();
		obj_fun_coeffs.push_back(coeff);
		const_term = const_term.coeff(vars[i],0);

	}

	const double c = ex_to<numeric>(evalf(const_term)).to_double();
	const double max = solveLinearSystem(this->A,this->b,obj_fun_coeffs,GLP_MAX);

	return (max+c);
}

/**
 * Create a new linear system by concatenating this LS and the specified one
 *
 * @param[in] LS linear system to be appended
 * @return linear system obtained by merge
 */
LinearSystem* LinearSystem::intersectWith(const LinearSystem *LS) const {
	LinearSystem *result = new LinearSystem(this->A, this->b);

	for(int i=0; i<LS->size(); i++){
		if( !this->isIn(LS->A[i], LS->b[i]) ){		// check for duplicates
			result->A.push_back( LS->A[i] );
			result->b.push_back( LS->b[i] );
		}
	}

	return result;
}

/**
 * Determine the redundant constraint of the linear system
 *
 * @return boolean vector (true is if i-th constrain is redundant)
 */
vector<bool> LinearSystem::redundantCons() const{

	vector<bool> redun (this->size(), false);

	for(int i=0; i<this->size(); i++){
		double max = this->maxLinearSystem(this->A[i]);
		if (abs(max - this->b[i]) > MAX_APPROX_ERROR) {  /* This should be max != this->b[i], 
								    however, due to double approximation 
								    errors, testing whether the distance 
								    between max and this->b[i] is 
								    greater than a fixed positive 
								    approximation constant is more 
								    conservative */
			redun[i] = true;
		} else {
			auto max_coeff = max_element(std::begin(A[i]), std::end(A[i]));
			auto min_coeff = min_element(std::begin(A[i]), std::end(A[i]));
			redun[i] = ((*max_coeff==*min_coeff)&&(*min_coeff==0)&&(b[i]>=0));
		}
	}
	return redun;
}

/**
+ * Remove redundant constraints
+ */
LinearSystem *LinearSystem::simplify() {
	vector<bool> R = this->redundantCons();

	for (int i = R.size()-1; i>=0; i--) {
		if (R[i])
		{
			(this->A).erase((this->A).begin()+i);
			(this->b).erase((this->b).begin()+i);
		}	
	}
	
	return this;
}

/**
 * Determine the volume of the bounding box of the linear system
 *
 * @return volume of the bounding box
 */
double LinearSystem::volBoundingBox(){

	vector<double> zeros (this->dim(),0);
	double vol = 1;

	for(int i=0; i<this->dim(); i++){
		vector<double> facet = zeros;
		facet[i] = 1;
		const double b_plus = solveLinearSystem(this->A,this->b,facet,GLP_MAX);
		facet[i] = -1;
		const double b_minus = solveLinearSystem(this->A,this->b,facet,GLP_MAX);
		vol = vol*(b_plus+b_minus);
	}

	return vol;
}

/**
 * Print the linear system
 */
void LinearSystem::print() const {
	for(int i=0; i<(signed)this->A.size(); i++){
		for(int j=0; j<(signed)this->A[i].size(); j++){
			cout<<this->A[i][j] << (j == (signed)this->A[i].size()-1 ? "" : " ");
		}
		cout<<" <= "<<this->b[i]<<"\n";
	}
	cout<<"\n";
}

/**
 * Print the linear system in Matlab format (for plotregion script)
 */
void LinearSystem::plotRegion() const {

	if(this->dim() > 3){
		cout<<"LinearSystem::plotRegion : maximum 3d sets are allowed";
		exit (EXIT_FAILURE);
	}

	cout<<"Ab = [\n";
	for(int i=0; i<(signed)this->A.size(); i++){
		for(int j=0; j<(signed)this->A[i].size(); j++){
			cout<<this->A[i][j]<<" ";
		}
		cout<<" "<<this->b[i]<<";\n";
	}
	cout<<"];\n";
	cout<<"plotregion(-Ab(:,1:"<< this->A[0].size() <<"),-Ab(:,"<<this->A[0].size()+1<<"),[],[],color);\n";

}

/**
 * Print the linear system in Matlab format (for plotregion script) into a file
 *
 * @param[in] file_name name of the file
 * @param[in] color color of the polytope to plot
 */
void LinearSystem::plotRegionToFile(const char *file_name, const char color) const {

	if(this->dim() > 3){
		cout<<"LinearSystem::plotRegion : maximum 3d sets are allowed";
		exit (EXIT_FAILURE);
	}


	ofstream matlab_script;
	matlab_script.open (file_name, ios_base::app);

	matlab_script<<"Ab = [\n";
	for(int i=0; i<(signed)this->A.size(); i++){
		for(int j=0; j<(signed)this->A[i].size(); j++){
			matlab_script<<this->A[i][j]<<" ";
		}
		matlab_script<<" "<<this->b[i]<<";\n";
	}
	matlab_script<<"];\n";
	matlab_script<<"plotregion(-Ab(:,1:"<< this->A[0].size() <<"),-Ab(:,"<<this->A[0].size()+1<<"),[],[],'"<<color<<"');\n";
	matlab_script.close();

}

/**
 * Print the 2d linear system in Matlab format (for plotregion script) over time
 *
 * @param[in] t thickness of the set to plot
 */
void LinearSystem::plotRegionT(const double t) const {
	if(this->dim() > 2){
		cout<<"LinearSystem::plotRegionT : maximum 2d sets are allowed";
		exit (EXIT_FAILURE);
	}

	cout<<"Ab = [\n";
	cout<<" 1 ";
	for(int j=0; j<(signed)this->A[0].size(); j++){
		cout<<" 0 ";
	}
	cout<<t<<";\n";
	cout<<" -1 ";
	for(int j=0; j<(signed)this->A[0].size(); j++){
		cout<<" 0 ";
	}
	cout<<-t<<";\n";

	for(int i=0; i<(signed)this->A.size(); i++){
		cout<<" 0 ";
		for(int j=0; j<(signed)this->A[i].size(); j++){
			cout<<this->A[i][j]<<" ";
		}
		cout<<this->b[i]<<";\n";
	}

	cout<<"];\n";
	cout<<"plotregion(-Ab(:,1:3),-Ab(:,4),[],[],color);\n";

}

/**
 * Print the specified projections in Matlab format (for plotregion script) into a file
 *
 * @param[in] rows rows to be plot
 * @param[in] cols colors of the plots
 */
void LinearSystem::plotRegion(const vector<int>& rows, const vector<int>& cols) const{

		if(cols.size() > 3){
			cout<<"LinearSystem::plotRegion : cols maximum 3d sets are allowed";
			exit (EXIT_FAILURE);
		}

		cout<<"Ab = [\n";
		for(int i=0; i<(signed)rows.size(); i++){
			for(int j=0; j<(signed)cols.size(); j++){
				cout<<this->A[rows[i]][cols[j]]<<" ";
			}
			cout<<" "<<this->b[rows[i]]<<";\n";
		}
		cout<<"];\n";
		cout<<"plotregion(-Ab(:,1:"<< cols.size() <<"),-Ab(:,"<<cols.size()+1<<"),[],[],color);\n";
}


LinearSystem::~LinearSystem() {
	// TODO Auto-generated destructor stub
}
<|MERGE_RESOLUTION|>--- conflicted
+++ resolved
@@ -69,10 +69,6 @@
 	glp_delete_prob(lp);
 	glp_free_env();
 	return res;
-<<<<<<< HEAD
-
-=======
->>>>>>> 44a83c9a
 }
 
 /**
