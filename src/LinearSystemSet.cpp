/**
 * @file LinearSystemSet.cpp
 * Represent and manipulate a set of linear systems
 * It can be used to represent a symbolic union of polytopes
 *
 * @author Tommaso Dreossi <tommasodreossi@berkeley.edu>
 * @version 0.1
 */

#include "LinearSystemSet.h"

#include <thread>
#include <shared_mutex>

/**
 * Constructor that instantiates an empty set
 */
LinearSystemSet::LinearSystemSet(): set() {}

/**
 * Constructor that instantiates a singleton set
 *
 * @param[in] ls element of the set
 */
LinearSystemSet::LinearSystemSet(const LinearSystem &ls)
{
  if (!ls.isEmpty()) {
    this->set.push_back(std::make_shared<LinearSystem>(ls.get_simplified()));
  }
}

/**
 * Constructor that instantiates a singleton set
 *
 * @param[in] ls pointer to the element of the set
 */
LinearSystemSet::LinearSystemSet(pointer ls)
{
  if (!ls->isEmpty()) {
    ls->simplify();
    this->set.push_back(ls);
  }
}

/**
 * Constructor that instantiates a singleton set
 *
 * @param[in] orig a linear system
 */

LinearSystemSet::LinearSystemSet(LinearSystem &&ls)
{
  if (!ls.isEmpty()) {
    ls.simplify();
    this->set.push_back(std::make_shared<LinearSystem>(ls));
  }
}

/**
 * Constructor that instantiates a set from a vector of sets
 *
 * @param[in] set vector of linear systems
 */
LinearSystemSet::LinearSystemSet(const container &set)
{
  for (unsigned int i = 0; i < set.size(); i++) {
    if (!set[i]->isEmpty()) {
      this->set.push_back(set[i]);
    }
  }
}

/**
 * A copy constructor for a linear system set
 *
 * @param[in] orig a linear system set
 */
LinearSystemSet::LinearSystemSet(const LinearSystemSet &orig)
{
  for (auto it = orig.set.cbegin(); it != orig.set.cend(); ++it) {
    this->set.push_back(std::make_shared<LinearSystem>(*(*it)));
  }
}

/**
 * A swap constructor for a linear system set
 *
 * @param[in] orig is a rvalue linear system set
 */
LinearSystemSet::LinearSystemSet(LinearSystemSet &&orig)
{
  std::swap(set, orig.set);
}

/**
 * A copy assignment for a linear system set
 *
 * @param[in] orig a linear system set
 */
LinearSystemSet &LinearSystemSet::operator=(const LinearSystemSet &orig)
{
  set.resize(0);

  for (auto it = orig.set.cbegin(); it != orig.set.cend(); ++it) {
    this->set.push_back(std::make_shared<LinearSystem>(*(*it)));
  }

  return *this;
}

/**
 * A swap assignment for a linear system set
 *
 * @param[in] orig is a rvalue linear system set
 */
LinearSystemSet &LinearSystemSet::operator=(LinearSystemSet &&orig)
{
  std::swap(set, orig.set);

  return *this;
}

/**
 * Get the set of linear systems
 *
 * @returns the current collection of linear systems
 */
bool satisfiesOneIn(const LinearSystem &set, const LinearSystemSet &S)
{

#if MINIMIZE_LS_SET_REPRESENTATION
<<<<<<< HEAD
#if WITH_THREADS
  class ThreadResult {
    mutable std::shared_timed_mutex mutex;
    bool value;
  public:
    ThreadResult(): value(false)
    {}

    bool get() const 
    {
      std::shared_lock<std::shared_timed_mutex> rlock(mutex, std::defer_lock);

      return value;
    }

    void set(const bool& value) 
    {
      std::unique_lock<std::shared_timed_mutex> wlock(mutex, std::defer_lock);

      this->value = value;
    }
  };

  ThreadResult result;
  
  auto check_and_update = [&result, &set](const LinearSystem& ls) { 
    if (!result.get() && set.satisfies(ls)) {
      result.set(true);
    }
  };

  std::vector<std::thread> threads;
  for (LinearSystemSet::const_iterator it = S.cbegin(); it != S.cend(); ++it) {
    threads.push_back(std::thread(check_and_update, std::ref(*it)));
  }

  for (std::thread & th : threads) {
    if (th.joinable())
        th.join();
  }

  return result.get();
#else // WITH_THREADS
  for (LinearSystemSet::const_iterator it = S.cbegin(); it != S.cend(); ++it) {
=======
  for (LinearSystemSet::const_iterator it = S.begin(); it != S.end(); ++it) {
>>>>>>> f81aad9a
    if (set.satisfies(*it)) {
      return true;
    }
  }

  return false;
#endif // WITH_THREADS

#endif // MINIMIZE_LS_SET_REPRESENTATION

  return false;
}

/**
 * Add a linear system to the set
 *
 * @param[in] ls linear system to add
 */
LinearSystemSet &LinearSystemSet::add(const LinearSystem &ls)
{
  return this->add(std::make_shared<LinearSystem>(ls));
}

/**
 * Add a linear system to the set
 *
 * @param[in] ls linear system to be added
 */
LinearSystemSet &LinearSystemSet::add(LinearSystem &&ls)
{
  return this->add(std::make_shared<LinearSystem>(ls));
}

/**
 * Add a linear system to the set
 *
 * @param[in] ls linear system to be added
 */
LinearSystemSet &LinearSystemSet::add(pointer ls)
{
  if (size() != 0 && set[0]->dim() != ls->dim()) {
    std::cerr << "Adding to a linear system set a "
              << "linear system having a different dimension" << std::endl;
  }

  if ((!ls->isEmpty()) && (!satisfiesOneIn(*ls, *this))) {
    this->set.push_back(ls);
  }

  return *this;
}

// TODO: parallelize the following method
LinearSystemSet &LinearSystemSet::simplify()
{
#ifdef WITH_THREADS
  class ThreadResult {
    mutable std::shared_timed_mutex mutex;
    unsigned int non_empty;
    std::map<unsigned int, unsigned int> new_position;
  public:
    ThreadResult(): non_empty(0)
    {}

    unsigned int get_non_empty() const 
    {
      std::shared_lock<std::shared_timed_mutex> read_lock(mutex, std::defer_lock);

      return non_empty;
    }

    void set_non_empty(const unsigned int& index) 
    {
      std::unique_lock<std::shared_timed_mutex> write_lock(mutex, std::defer_lock);

      this->new_position[non_empty++] = index;
    }

    const unsigned int& old_pos(const unsigned int& new_index) const  
    {
      std::shared_lock<std::shared_timed_mutex> read_lock(mutex, std::defer_lock);

      return this->new_position.at(new_index);
    }
  };

  ThreadResult result;

  auto test_emptiness_and_simplify = [&result](LinearSystem& ls, const unsigned int& i) {
    if (!ls.isEmpty()) {
      ls.simplify();
      result.set_non_empty(i);
    } 
  };

  std::vector<bool> non_empty_vect(set.size());
  std::vector<std::thread> threads;
  for (unsigned int i=0; i<set.size(); ++i) {
    /*
    threads.push_back(std::thread(test_emptiness_and_simplify, std::ref(*set[i]), std::ref(i)));
    /*/
    test_emptiness_and_simplify(std::ref(*set[i]), std::ref(i));
    //*/
  }

  for (std::thread & th : threads) {
    if (th.joinable())
        th.join();
  }

  container new_set(result.get_non_empty());
  for (unsigned int i=0; i<new_set.size(); ++i) {
    new_set[i] = set[result.old_pos(i)];
  }
#else // WITH_THREADS

  container new_set;
  for (unsigned int i=0; i<set.size(); ++i) {
    if (!set[i]->isEmpty()) {
      set[i]->simplify();
      new_set.push_back(set[i]);
      set[i] = NULL;
    } 
  }
#endif // WITH_THREADS

  swap(set, new_set);

  return *this;
}

/**
 * Compute the intersection of two linear systems
 *
 * @param[in] A is a linear system
 * @param[in] B is a linear system
 * @return the linear system that represents the set of values satisfying both
 *          the parameters.
 */
LinearSystemSet intersection(const LinearSystemSet &A,
                             const LinearSystemSet &B)
{
  LinearSystemSet result;

  for (auto t_it = std::begin(A.set); t_it != std::end(A.set); ++t_it) {
    for (auto s_it = std::begin(B.set); s_it != std::end(B.set); ++s_it) {
      LinearSystem I = intersection(*(*t_it), *(*s_it));

      if (!I.isEmpty()) {
        result.add(I);
      }
    }
  }

  return result;
}

/**
 * Compute the intersection between a linear system sets and a linear system
 *
 * @param[in] A is a linear system set
 * @param[in] B is a linear system
 * @return the linear system set that represents the set of values satisfying
 * both the parameters
 */
LinearSystemSet intersection(const LinearSystemSet &A, const LinearSystem &B)
{
  LinearSystemSet result;

  for (auto t_it = std::begin(A.set); t_it != std::end(A.set); ++t_it) {
    LinearSystem I = intersection(*(*t_it), B);

    if (!I.isEmpty()) {
      result.add(I);
    }
  }

  return result;
}

/**
 * Union of sets
 *
 * @param[in] LSset set to union with
 * @returns merged sets
 */
LinearSystemSet &LinearSystemSet::unionWith(const LinearSystemSet &LSset)
{
  for (container::const_iterator it = std::cbegin(LSset.set);
       it != std::cend(LSset.set); ++it) {
    this->add(std::make_shared<LinearSystem>(*(*it)));
  }

  return *this;
}

LinearSystemSet unionset(const LinearSystemSet &A, const LinearSystemSet &B)
{
  return LinearSystemSet(A).unionWith(B);
}

/**
 * Union of sets
 *
 * @param[in] LSset set to union with
 * @returns merged sets
 */
LinearSystemSet &LinearSystemSet::unionWith(LinearSystemSet &&LSset)
{
  for (container::iterator it = std::begin(LSset.set);
       it != std::end(LSset.set); ++it) {
    this->add(*it);
  }

  return *this;
}

/**
 * Compute the union of two linear systems
 *
 * @param[in] A is a linear system
 * @param[in] B is a linear system
 * @return the linear system set that represents the set of values satisfying
 *          at least one of the parameters.
 */
LinearSystemSet unionset(const LinearSystem &A, const LinearSystem &B)
{
  LinearSystemSet result(A);

  result.add(B);

  return result;
}

/**
 * Union of two sets of linear systems up to bounded cardinality
 *
 * @param[in] LSset set to union with
 * @param[in] bound set size bound
 * @returns merged sets
 */
/* // TODO: remove this code
LinearSystemSet& LinearSystemSet::boundedUnionWith(LinearSystemSet *LSset,
const unsigned int bound) {

        if (this->size() > bound) {
                std::cerr << "LinearSystemSet::boundedUnionWith : size of
actual box larger than bound" << std::endl; exit (EXIT_FAILURE);
        }

        int iters = min(bound-this->size(), (unsigned int)LSset->size());

        container::iterator it = std::begin(set);
        for (int i=0; i<iters&&it!=std::end(set); i++) {
                this->set.push_back(*it);
        }

        return *this;
}
*/

/**
 * Sum of volumes of boxes containing the sets
 *
 * @returns sum of bounding boxes
 */
double LinearSystemSet::boundingVol() const
{

  double vol = 0;
  for (unsigned int i = 0; i < this->size(); i++) {
    vol = vol + this->set[i]->volBoundingBox();
  }
  return vol;
}

unsigned int LinearSystemSet::dim() const
{
  if (this->set.empty()) {
    return 0;
  }

  return (this->set[0])->dim();
}

/**
 * Check if the current set is empty
 *
 * @returns true if the set is empty
 */
bool LinearSystemSet::isEmpty() const
{
  if (this->set.empty()) {
    return true;
  }

  for (auto it = std::begin(set); it != std::end(set); ++it) {
    if (!(*it)->isEmpty()) {
      return false;
    }
  }

  return true;
}

/**
 * Print the set of linear systems
 */
void LinearSystemSet::print() const
{
  std::cout << *this << std::endl;
}

/**
 * Print the linear system in Matlab format (for plotregion script)
 *
 * @param[in] os is the output stream
 * @param[in] color color of the polytope to plot
 */
void LinearSystemSet::plotRegion(std::ostream &os, const char color) const
{
  for (auto it = std::begin(set); it != std::end(set); ++it) {
    (*it)->plotRegion(os, color);
  }
}

LinearSystemSet::~LinearSystemSet()
{
  // TODO Auto-generated destructor stub
}

bool every_set_is_empty(const std::list<LinearSystemSet>& lss_list)
{
  for (auto lss_it = std::begin(lss_list); lss_it != std::end(lss_list); ++lss_it) {
    if (!lss_it->isEmpty()) {
      return false;
    }
  }

  return true;
}

std::ostream &operator<<(std::ostream &out, const LinearSystemSet &ls)
{
  using namespace std;

  if (ls.size() == 0) {
    out << "---- empty set ----" << endl;
  } else {
    out << "--------------";
    const LinearSystemSet::const_iterator last(ls.end() - 1);
    for (auto it = ls.begin(); it != last; ++it) {
      out << endl << *it << endl;
    }

    out << endl << *last;
  }

  return out;
}<|MERGE_RESOLUTION|>--- conflicted
+++ resolved
@@ -129,7 +129,6 @@
 {
 
 #if MINIMIZE_LS_SET_REPRESENTATION
-<<<<<<< HEAD
 #if WITH_THREADS
   class ThreadResult {
     mutable std::shared_timed_mutex mutex;
@@ -162,7 +161,7 @@
   };
 
   std::vector<std::thread> threads;
-  for (LinearSystemSet::const_iterator it = S.cbegin(); it != S.cend(); ++it) {
+  for (LinearSystemSet::const_iterator it = S.begin(); it != S.end(); ++it) {
     threads.push_back(std::thread(check_and_update, std::ref(*it)));
   }
 
@@ -174,9 +173,6 @@
   return result.get();
 #else // WITH_THREADS
   for (LinearSystemSet::const_iterator it = S.cbegin(); it != S.cend(); ++it) {
-=======
-  for (LinearSystemSet::const_iterator it = S.begin(); it != S.end(); ++it) {
->>>>>>> f81aad9a
     if (set.satisfies(*it)) {
       return true;
     }
