--- conflicted
+++ resolved
@@ -82,13 +82,21 @@
   }
 }
 
-<<<<<<< HEAD
-=======
+/**
+ * A swap constructor for a linear system set
+ *
+ * @param[in] orig is a rvalue linear system set
+ */
 LinearSystemSet::LinearSystemSet(LinearSystemSet &&orig)
 {
   std::swap(set, orig.set);
 }
 
+/**
+ * A copy assignment for a linear system set
+ *
+ * @param[in] orig a linear system set
+ */
 LinearSystemSet &LinearSystemSet::operator=(const LinearSystemSet &orig)
 {
   set.resize(0);
@@ -100,13 +108,17 @@
   return *this;
 }
 
+/**
+ * A swap assignment for a linear system set
+ *
+ * @param[in] orig is a rvalue linear system set
+ */
 LinearSystemSet &LinearSystemSet::operator=(LinearSystemSet &&orig)
 {
   std::swap(set, orig.set);
 
   return *this;
 }
->>>>>>> b07e53d1
 
 /**
  * Get the set of linear systems
