--- conflicted
+++ resolved
@@ -174,14 +174,10 @@
     for (unsigned int i = 0; i <= this->degrees[var_idx]; i++) {
       auto found = p_coeffs.find(i);
 
-<<<<<<< HEAD
-      if (found == std::end(coeffs)) {
+      if (found == std::end(p_coeffs)) {
         SymbolicAlgebra::Expression<> zero(0);
         initCoeffs(zero, next_idx, position + i * this->shifts[next_idx]);
       } else {
-=======
-      if (found != std::end(p_coeffs)) {
->>>>>>> e5941ab3
         initCoeffs(found->second, next_idx,
                    position + i * this->shifts[next_idx]);
       }
