#include "../include/AbsSyn.h"

using namespace std;
using namespace GiNaC;

namespace AbsSyn
{

std::ostream &Expr::prettyPrint(std::ostream &os, const int level) const
{
	if (level < type)
		os << "(";
	
	switch (type) {
		case exprType::NUM_ATOM:
			os << val;
			break;
		case exprType::ID_ATOM:
			os << name;
			break;
		case exprType::SUM:
			left->prettyPrint(os, type);
			os << " + ";
			right->prettyPrint(os, type);
			break;
		case exprType::SUB:
			left->prettyPrint(os, type);
			os << " - ";
			right->prettyPrint(os, type);
			break;
		case exprType::MUL:
			left->prettyPrint(os, type);
			os << " * ";
			right->prettyPrint(os, type);
			break;
		case exprType::DIV:
			left->prettyPrint(os, type);
			os << " / ";
			right->prettyPrint(os, type);
			break;
		case exprType::NEG:
			os << " - ";
			left->prettyPrint(os, type);
			break;
		default:
			std::logic_error("Unsupported expression");
			break;
	}
	
	if (level < type)
		os << ")";
	
	return os;
}

Expr *Expr::mul(Expr *e)
{
  Expr *res = new Expr();
  res->left = this;
  res->right = e;
  res->type = exprType::MUL;
  return res;
}

Expr *Expr::div(Expr *e)
{
  Expr *res = new Expr();
  res->left = this;
  res->right = e;
  res->type = exprType::DIV;
  return res;
}

Expr *Expr::sum(Expr *e)
{
  Expr *res = new Expr();
  res->left = this;
  res->right = e;
  res->type = exprType::SUM;
  return res;
}

Expr *Expr::sub(Expr *e)
{
  Expr *res = new Expr();
  res->left = this;
  res->right = e;
  res->type = exprType::SUB;
  return res;
}

Expr *Expr::neg()
{
  Expr *res = new Expr();
  res->left = this;
  res->type = exprType::NEG;
  return res;
}

int Expr::getDegree(const InputData &id) const
{
	switch (type) {
		case Expr::NUM_ATOM:
			return 0;
		case Expr::ID_ATOM:
			if (id.isVarDefined(name)) {
				return 1;
			} else if (id.isDefDefined(name)) {
				return id.getDef(name)->getValue()->getDegree(id);
			} else {
				return 0;
			}
		case Expr::NEG:
		case Expr::DIV:			// division is allowed only if denominator is numeric
			return left->getDegree(id);
		case Expr::SUM:
		case Expr::SUB:
			return std::max(left->getDegree(id), right->getDegree(id));
		case Expr::MUL:
			return left->getDegree(id) + right->getDegree(id);
		default:
			std::logic_error("Unsupported expression");
	}
	// should not get here
	return -1;
}

double Expr::getCoefficient(const InputData &id, std::string varName) const
{
	switch (type) {
		case Expr::NUM_ATOM:
			return 0;
		case Expr::ID_ATOM:
			if (id.isVarDefined(name) && name == varName) {
				return 1;
			} else if (id.isDefDefined(name)) {
				return id.getDef(name)->getValue()->getCoefficient(id, varName);
			} else {
				return 0;
			}
		case Expr::NEG:
			return -left->getCoefficient(id, varName);
		case Expr::DIV:			// division is allowed only if denominator is numeric
			return left->getCoefficient(id, varName) / right->evaluate(id);
		case Expr::SUM:
			return left->getCoefficient(id, varName) + right->getCoefficient(id, varName);
		case Expr::SUB:
			return left->getCoefficient(id, varName) - right->getCoefficient(id, varName);
		case Expr::MUL: {
			// one of the two has no variables in it
			double l = left->getCoefficient(id, varName);
			double r = right->getCoefficient(id, varName);
			
			if (l == 0 && r == 0) {
				return 0;
			} else if (l == 0) {
				return r * left->evaluate(id);
			} else {
				return l * right->evaluate(id);
			}
		}
		default:
			std::logic_error("Unsupported expression");
	}
	// should not get here
	return -1;
}

double Expr::getOffset(const InputData &id) const
{
	switch (type) {
		case Expr::NUM_ATOM:
			return val;
		case Expr::ID_ATOM:
			return 0;
		case Expr::NEG:
			return -left->getOffset(id);
		case Expr::DIV:			// division is allowed only if denominator is numeric
			return left->getOffset(id) / right->evaluate(id);
		case Expr::SUM:
			return left->getOffset(id) + right->getOffset(id);
		case Expr::SUB:
			return left->getOffset(id) - right->getOffset(id);
		case Expr::MUL: {
			return left->getOffset(id) * right->getOffset(id);
		}
		default:
			std::logic_error("Unsupported expression");
	}
	// should not get here
	return -1;
}

Expr *Expr::copy() const
{
  Expr *res = NULL;

  switch (type) {
  case Expr::NUM_ATOM:
    res = new Expr(val);
    break;
  case Expr::ID_ATOM:
    res = new Expr(name);
    break;
  case Expr::NEG:
    res = left->copy()->neg();
    break;
  case Expr::MUL:
    res = left->copy()->mul(right->copy());
    break;
  case Expr::DIV:
    res = left->copy()->div(right->copy());
    break;
  case Expr::SUM:
    res = left->copy()->sum(right->copy());
    break;
  case Expr::SUB:
    res = left->copy()->sub(right->copy());
    break;
  default:
    std::logic_error("Unsupported expression");
  }

  return res;
}

bool Expr::isNumeric(const InputData &im) const
{
  if (type == exprType::ID_ATOM) {
    if (im.isDefDefined(name) && im.getDef(name)->getValue()->isNumeric(im))
      return true;
    else
      return false;
  }
  if (type == exprType::NUM_ATOM)
    return true;

  return left->isNumeric(im) && (right != NULL ? right->isNumeric(im) : true);
}

bool Expr::hasParams(const InputData &id) const
{
  if (type == exprType::ID_ATOM) {
    if (id.isParamDefined(name)) {
      return true;
		} else {
      return false;
		}
  }
  if (type == exprType::NUM_ATOM) {
    return false;
	}

  return left->hasParams(id) && (right != NULL ? right->hasParams(id) : true);
}

double Expr::evaluate(const InputData &im) const
{
  switch (type) {
  case exprType::NUM_ATOM:
    return val;
  case exprType::ID_ATOM:
    return im.getDef(name)->getValue()->evaluate(im);
  case exprType::NEG:
    return -left->evaluate(im);
  case exprType::MUL:
    return left->evaluate(im) * right->evaluate(im);
  case exprType::DIV:
    return left->evaluate(im) / right->evaluate(im);
  case exprType::SUM:
    return left->evaluate(im) + right->evaluate(im);
  case exprType::SUB:
    return left->evaluate(im) - right->evaluate(im);
  default:
    std::cerr << "Unknown expression type" << std::endl;
    exit(EXIT_FAILURE);
  }
}

ex Expr::toEx(const InputData &m, const lst &vars, const lst &params) const
{
  switch (type) {
  case exprType::NUM_ATOM:
    return numeric(std::to_string(val).c_str());
  case exprType::ID_ATOM:
    if (m.isVarDefined(name))
      return vars[m.getVarPos(name)];
    else if (m.isParamDefined(name))
      return params[m.getParamPos(name)];
    else if (m.isDefDefined(name))
      return m.getDef(name)->getValue()->toEx(m, vars, params);
    throw std::logic_error("Unknown ID");
  case exprType::SUM:
    return left->toEx(m, vars, params) + right->toEx(m, vars, params);
  case exprType::MUL:
    return left->toEx(m, vars, params) * right->toEx(m, vars, params);
  case exprType::DIV:
    return left->toEx(m, vars, params) / right->toEx(m, vars, params);
  case exprType::SUB:
    return left->toEx(m, vars, params) - right->toEx(m, vars, params);
  case exprType::NEG:
    return -left->toEx(m, vars, params);
  }

  throw std::logic_error("Unknown expression type");
}

ostream &operator<<(ostream &os, const Formula &f)
{
  switch (f.type) {
  case Formula::formulaType::ATOM:
    return os << *(f.ex) << " <= 0";
    break;
  case Formula::formulaType::CONJ:
    return os << *(f.f1) << " && " << *(f.f2);
    break;
  case Formula::formulaType::DISJ:
    return os << *(f.f1) << " || " << *(f.f2);
    break;
  case Formula::formulaType::F_NEG:
    return os << "!" << *(f.f1);
    break;
  case Formula::formulaType::ALW:
    return os << "G" << f.i << *(f.f1);
    break;
  case Formula::formulaType::EVENT:
    return os << "F" << f.i << *(f.f1);
    break;
  case Formula::formulaType::UNTIL:
    return os << *(f.f1) << "U" << f.i << *(f.f2);
    break;
  }

  return os;
}

Formula *Formula::conj(Formula *f)
{
  Formula *res = new Formula();
  res->f1 = this;
  res->f2 = f;
  res->type = formulaType::CONJ;
  return res;
}

Formula *Formula::disj(Formula *f)
{
  Formula *res = new Formula();
  res->f1 = this;
  res->f2 = f;
  res->type = formulaType::DISJ;
  return res;
}

Formula *Formula::neg()
{
  Formula *res = new Formula();
  res->f1 = this;
  res->type = formulaType::F_NEG;
  return res;
}

Formula *Formula::always(pair<int, int> in)
{
  Formula *res = new Formula();
  res->f1 = this;
  res->i = in;
  res->type = formulaType::ALW;
  return res;
}

Formula *Formula::eventually(pair<int, int> in)
{
  Formula *res = new Formula();
  res->f1 = this;
  res->i = in;
  res->type = formulaType::EVENT;
  return res;
}

Formula *Formula::until(pair<int, int> in, Formula *f)
{
  Formula *res = new Formula();
  res->f1 = this;
  res->f2 = f;
  res->i = in;
  res->type = formulaType::UNTIL;
  return res;
}

bool Formula::isLinear(const InputData &id) const
{
	switch (type)
	{
		case formulaType::ATOM:
			return ex->getDegree(id) <= 1;
			
		// boolean combination
		case formulaType::CONJ:
		case formulaType::DISJ:
			return f1->isLinear(id) && f2->isLinear(id);
			
		// temporal operators, not boolean combinations
		case formulaType::ALW:
    case formulaType::EVENT:
    case formulaType::UNTIL:
			return false;
			
		default:
			std::logic_error("Unsupported formula");
	}
	// should not get here
	return false;
}

bool Formula::simplify()
{
  int v = this->simplifyRec();
  while (v != 0) {
    if (v == 2)
      return false;

    v = this->simplifyRec();
  }

  return true;
}

int Formula::simplifyRec()
{
  if (type == formulaType::F_NEG) {
    Formula *child = f1;
    switch (f1->type) {
    case formulaType::ATOM:
      type = formulaType::ATOM;
      ex = f1->ex->neg();
      free(f1);
      f1 = NULL;
      break;
    case formulaType::CONJ:
      type = DISJ;
      f1 = f1->neg();
      f2 = f2->neg();
      break;
    case formulaType::DISJ:
      type = CONJ;
      f1 = f1->neg();
      f2 = f2->neg();
      break;
    case formulaType::F_NEG:
      type = child->f1->type;
      f1 = child->f1->f1;
      f2 = child->f1->f1;
      ex = child->f1->ex;
      i = child->f1->i;
      free(child->f1);
      free(child);
      break;
    case formulaType::ALW:
      type = formulaType::EVENT;
      i = f1->i;
      f1->type = formulaType::F_NEG;
      break;
    case formulaType::EVENT:
      type = formulaType::ALW;
      i = f1->i;
      f1->type = formulaType::F_NEG;
      break;
    case formulaType::UNTIL:
      return 2;
    }
    int v1 = f1 == NULL ? 0 : f1->simplifyRec();
    int v2 = f2 == NULL ? 0 : f2->simplifyRec();
    int max = 1;
    if (v1 > max)
      max = v1;
    if (v2 > max)
      max = v2;
    return max;
  } else if (type == formulaType::ATOM)
    return 0;
  else {
    int v1 = f1 == NULL ? 0 : f1->simplifyRec();
    int v2 = f2 == NULL ? 0 : f2->simplifyRec();
    return v1 > v2 ? v1 : v2;
  }
}

// no negations, were eliminated in simplify
std::shared_ptr<STL> Formula::toSTL(const InputData &m, const lst &vars,
                                    const lst &params) const
{
  switch (type) {
  case formulaType::ATOM:
    return std::make_shared<Atom>(ex->toEx(m, vars, params));
  case formulaType::CONJ:
    return std::make_shared<Conjunction>(f1->toSTL(m, vars, params),
                                         f2->toSTL(m, vars, params));
  case formulaType::DISJ:
    return std::make_shared<Disjunction>(f1->toSTL(m, vars, params),
                                         f2->toSTL(m, vars, params));
  case formulaType::ALW:
    return std::make_shared<Always>(i.first, i.second,
                                    f1->toSTL(m, vars, params));
  case formulaType::EVENT:
    return std::make_shared<Eventually>(i.first, i.second,
                                        f1->toSTL(m, vars, params));
  case formulaType::UNTIL:
    return std::make_shared<Until>(f1->toSTL(m, vars, params), i.first,
                                   i.second, f2->toSTL(m, vars, params));
  default:
    throw std::logic_error("Unsupported formula type");
  }
}

/*
 ****************************
 *        INEQUALITY        *
 ****************************
 */

<<<<<<< HEAD
std::ostream &operator<<(std::ostream &os, AbsSyn::Inequality &i)
{
	os << *(i.lhs);
	
	switch (i.type)
	{
		case Inequality::Type::LT:
			os << " < ";
			break;
		case Inequality::Type::LE:
			os << " <= ";
			break;
		case Inequality::Type::GT:
			os << " > ";
			break;
		case Inequality::Type::GE:
			os << " >= ";
			break;
		case Inequality::Type::EQ:
			os << " = ";
			break;
		case Inequality::Type::INT:
			return os << " in [" << i.lb << ", " << i.ub << "]";
		default:
			throw std::logic_error("Unsupported inequality type");
			break;
	}
	return os << *(i.rhs);
}

std::vector<double> Inequality::getDirection(const InputData &id) const
=======
std::vector<double> Assumption::getDirection(const InputData &id) const
>>>>>>> dd621d2b
{
	std::vector<double> res{};
	
	// if inequality is > or >=, flip sign
	int coeff;
	if (type == Type::LE || type == Type::LT) {
		coeff = 1;
	} else if (type == Type::GE || type == Type::GT) {
		coeff = -1;
	} else {
		throw logic_error("usupported inequality type");
	}
	
	for (unsigned i = 0; i < id.getVarNum(); i++) {
		res.push_back(coeff * lhs->sub(rhs)->getCoefficient(id, id.getVar(i)->getName()));
	}
	
	return res;
}

double Inequality::getOffset(const InputData &id) const
{
	if (type == Type::LE || type == Type::LT) {
		return rhs->sub(lhs)->getOffset(id);
	} else if (type == Type::GE || type == Type::GT) {
		return lhs->sub(rhs)->getOffset(id);
	} else {
		throw logic_error("unsupported inequality type");
	}
}

/*
 ***********************
 *        MODEL        *
 ***********************
 */

InputData::InputData()
{
  problem = problemType::P_UNDEF;
  varMode = modeType::M_UNDEF;
  paramMode = modeType::M_UNDEF;

  iterations = 0;
  iter_set = false;

  max_param_splits = 0;

  spec = NULL;

  vars.resize(0);
  params.resize(0);
  consts.resize(0);
  defs.resize(0);
	
	assumptions.resize(0);

  directions.resize(0);
  LBoffsets.resize(0);
  UBoffsets.resize(0);
	hasLB.resize(0);

  templateMatrix.resize(0);

  paramDirections.resize(0);
  paramLBoffsets.resize(0);
  paramUBoffsets.resize(0);

  trans = transType::T_UNDEF;
  decomp = false;
  decomp_defined = false;
  alpha = -1;
}

InputData::~InputData()
{
  for (auto it = std::begin(vars); it != std::end(vars); ++it)
    delete *it;

  for (auto it = std::begin(params); it != std::end(params); ++it)
    delete *it;

  for (auto it = std::begin(consts); it != std::end(consts); ++it)
    delete *it;

  for (auto it = std::begin(defs); it != std::end(defs); ++it)
    delete *it;
	
  for (auto it = std::begin(assumptions); it != std::end(assumptions); ++it)
    delete *it;

  delete spec;
}
ostream &operator<<(ostream &os, const InputData &m)
{
  os << "Problem: " << m.problem << endl;
  os << "VarMode: " << m.varMode << endl;
  os << "ParamMode: " << m.paramMode << endl;
  os << "Iterations: " << m.iterations << endl;

  os << endl;
  os << "Variables: " << endl;
  for (unsigned i = 0; i < m.vars.size(); i++) {
    os << "\t" << m.vars[i]->getName() << ": " << *(m.vars[i]->getDynamic())
       << endl;
	}
  os << endl;

  os << "Parameters: " << endl;
  for (unsigned i = 0; i < m.params.size(); i++) {
    os << "\t" << m.params[i]->getName() << endl;
	}
  os << endl;

  os << "Constants: " << endl;
  for (unsigned i = 0; i < m.consts.size(); i++) {
    os << "\t" << m.consts[i]->getName() << " = " << m.consts[i]->getValue()
       << endl;
	}
  os << endl;
	
	os << "Defines: " << endl;
	for (unsigned i = 0; i < m.defs.size(); i++) {
		os << "\t" << m.defs[i]->getName() << " = " << *(m.defs[i]->getValue())
				<< endl;
	}
	os << endl;

  os << "spec: ";
  if (m.spec == NULL)
    os << "NULL" << endl;
  else
    os << *(m.spec) << endl;
	os << endl;
	
	os << "assumptions: ";
	for (unsigned i = 0; i < m.assumptions.size(); i++)
		os << *(m.assumptions[i]) << endl;
	os << endl;

  os << endl;
  os << "Directions:" << endl << "{" << endl;
  for (unsigned i = 0; i < m.directions.size(); i++)
    os << "\t<" << m.directions[i] << "> in [" << m.LBoffsets[i] << ", "
       << m.UBoffsets[i] << "]" << endl;
  os << "}" << endl;
	os << "LB.size = " << m.LBoffsets.size() << ", UB.size = " << m.UBoffsets.size() << endl;

  os << endl;
  os << "Template:" << endl << "{" << endl;
  for (unsigned i = 0; i < m.templateMatrix.size(); i++)
    os << "\t{" << m.templateMatrix[i] << "}" << endl;
  os << "}" << endl;

  os << endl;
  os << "Parameter directions:" << endl << "{" << endl;
  for (unsigned i = 0; i < m.paramDirections.size(); i++)
    os << "\t<" << m.paramDirections[i] << "> in [" << m.paramLBoffsets[i]
       << ", " << m.paramUBoffsets << "]" << endl;
  os << "}" << endl;

  return os;
}

bool InputData::isVarDefined(const string &name) const
{
  for (unsigned i = 0; i < vars.size(); i++)
    if (vars[i]->getName() == name)
      return true;

  return false;
}

bool InputData::isParamDefined(const string &name) const
{
  for (unsigned i = 0; i < params.size(); i++)
    if (params[i]->getName() == name)
      return true;

  return false;
}

bool InputData::isConstDefined(const string &name) const
{
  for (unsigned i = 0; i < consts.size(); i++)
    if (consts[i]->getName() == name)
      return true;

  return false;
}

bool InputData::isDefDefined(const string &name) const
{
  for (unsigned i = 0; i < defs.size(); i++)
    if (defs[i]->getName() == name)
      return true;

  return false;
}

bool InputData::isSymbolDefined(const string &name) const
{
  return isVarDefined(name) || isParamDefined(name) || isConstDefined(name)
         || isDefDefined(name);
}

const Variable *InputData::getVar(const string &name) const
{
  for (unsigned i = 0; i < vars.size(); i++)
    if (vars[i]->getName() == name)
      return vars[i];

  return NULL;
}

Variable *InputData::getVar(const string &name)
{
  for (unsigned i = 0; i < vars.size(); i++)
    if (vars[i]->getName() == name)
      return vars[i];

  return NULL;
}

int InputData::getVarPos(const string &name) const
{
  for (unsigned i = 0; i < vars.size(); i++)
    if (vars[i]->getName() == name)
      return i;

  return -1;
}

void InputData::addVariable(Variable *v)
{
	vars.push_back(v);
	// all directions must be right-padded with a zero for the new var
	for (unsigned i = 0; i < directions.size(); i++) {
		directions[i].push_back(0);
	}
}

const Parameter *InputData::getParam(const string &name) const
{
  for (unsigned i = 0; i < params.size(); i++)
    if (params[i]->getName() == name)
      return params[i];

  return NULL;
}

int InputData::getParamPos(const string &name) const
{
  for (unsigned i = 0; i < params.size(); i++)
    if (params[i]->getName() == name)
      return i;

  return -1;
}

const Constant *InputData::getConst(const string &name) const
{
  for (unsigned i = 0; i < consts.size(); i++)
    if (consts[i]->getName() == name)
      return consts[i];

  return NULL;
}

const Definition *InputData::getDef(const string &name) const
{
  // TODO: replaced this and analoguous code by using maps
  for (unsigned i = 0; i < defs.size(); i++)
    if (defs[i]->getName() == name)
      return defs[i];

  return NULL;
}

int InputData::getDefPos(const string &name) const
{
  for (unsigned i = 0; i < defs.size(); i++)
    if (defs[i]->getName() == name)
      return i;

  return -1;
}

void InputData::addDirection(vector<double> d, double LB, double UB)
{
  directions.push_back(d);
  LBoffsets.push_back(LB);
  UBoffsets.push_back(UB);
}

bool compare(std::vector<double> v1, std::vector<double> v2, double tol)
{
	if (v1.size() != v2.size()) {
			return false;
	}
	
	for (unsigned i = 0; i < v1.size(); i++) {
		if (std::abs(v1[i] - v2[i]) >= tol) {
			return false;
		}
	}
	
	return true;
}

int find(std::vector<std::vector<double>> M, std::vector<double> v, double tol)
{
	unsigned pos = 0;
	while (pos < M.size()) {
		if (compare(M[pos], v, tol)) {
			return pos;
		} else {
			pos++;
		}
	}
	// not found
	return -1;
}

void InputData::addDirectionConstraint(Inequality *i)
{
//	std::cout << "Inequality " << *i << std::endl;
	
	if (i->getType() == Inequality::Type::INT) {		// constraint is an interval specification
		this->addDirectionConstraint(new Inequality(i->getLhs(), new Expr(i->getUB()), Inequality::Type::LE));
		this->addDirectionConstraint(new Inequality(i->getLhs(), new Expr(i->getLB()), Inequality::Type::GE));
		return;
	}
	
	std::vector<double> new_dir = i->getDirection(*this);
	std::vector<double> negated_dir = get_complementary(new_dir);
	
//	std::cout << "direction: " << new_dir << ", negated: " << negated_dir << std::endl;
	
	// check if new direction is already present
	double tol = 0.00001;
	int pos = find(directions, i->getDirection(*this), tol);
	int negated_pos = find(directions, negated_dir, tol);
	
	if (pos != -1) {
		
//		std::cout << "already present, pos = " << pos << std::endl;
		// direction already present
		UBoffsets[pos] = std::min(UBoffsets[pos], i->getOffset(*this));
		
	} else if (negated_pos != -1) {
		
//		std::cout << "negated present, pos = " << negated_pos << ", offset = " << -i->getOffset(*this) << std::endl;
		
		// negation of direction already present
		LBoffsets[negated_pos] = std::max(LBoffsets[negated_pos], (i->getOffset(*this) == 0 ? 0 : -i->getOffset(*this)));
		hasLB[negated_pos] = true;
		
	} else {
		
//		std::cout << "not present" << std::endl;
		
		// new direction
		directions.push_back(new_dir);
		UBoffsets.push_back(i->getOffset(*this));
		LBoffsets.push_back(std::numeric_limits<double>::lowest());
		hasLB.push_back(false);
		
		// cover variables
		for (unsigned i = 0; i < new_dir.size(); i++) {
			if (new_dir[i] != 0) {
				vars[i]->setCovered();
			}
		}
	}
//	std::cout << "LB = " << LBoffsets << ", UB = " << UBoffsets << std::endl;
}

void InputData::defaultDirections()
{
  directions.resize(vars.size(), vector<double>(vars.size(), 0));
  for (unsigned i = 0; i < vars.size(); i++)
    directions[i][i] = 1;
}

void InputData::defaultTemplate()
{
  templateMatrix.resize(1, vector<int>(vars.size()));
  iota(templateMatrix[0].begin(), templateMatrix[0].end(), 0);
  //	templateMatrix.resize(1, vector<int>(vars.size(), 1));
}

void InputData::addParamDirection(vector<double> d, double LB, double UB)
{
  paramDirections.push_back(d);
  paramLBoffsets.push_back(LB);
  paramUBoffsets.push_back(UB);
}

void InputData::defaultParamDirections()
{
  paramDirections.resize(params.size(), vector<double>(params.size(), 0));
  for (unsigned i = 0; i < params.size(); i++)
    paramDirections[i][i] = 1;
}

bool InputData::check()
{
  bool res = true;

  if (!isIterationSet()) {
    cerr << "Number of iterations is mandatory" << endl;
    res = false;
  }

  // each variable must have its dynamic
  for (unsigned i = 0; i < vars.size(); i++) {
    if (!vars[i]->isDynamicDefined()) {
      cerr << "Variable " << vars[i]->getName() << " has not a dynamic"
           << endl;
      res = false;
    }
	}
	
	// each var must be covered
	for (unsigned i = 0; i < vars.size(); i++) {
    if (!vars[i]->isCovered()) {
      cerr << "Variable " << vars[i]->getName() << " is not covered by any direction"
           << endl;
      res = false;
    }
	}
	
	// each variable must be bounded
	// prepare linear system
	vector<vector<double>> A = directions;
	for (unsigned i = 0; i < directions.size(); i++) {
		A.push_back(get_complementary(directions[i]));
	}
	vector<double> b = UBoffsets;
	for (unsigned i = 0; i < LBoffsets.size(); i++) {
		b.push_back(-LBoffsets[i]);
	}
	LinearSystem LS(A, b);
	
	GiNaC::lst symbols{};
	for (unsigned i = 0; i < vars.size(); i++) {
		GiNaC::symbol s(vars[i]->getName());
		symbols.append(s);
	}
	
	double infinity = std::numeric_limits<double>::max();
	double negInfinity = std::numeric_limits<double>::lowest();
	
	for (unsigned i = 0; i < vars.size(); i++) {
		GiNaC::ex obj_function = symbols[i];
		double min_val = LS.minLinearSystem(symbols, obj_function);
		double max_val = LS.maxLinearSystem(symbols, obj_function);
		
		if (min_val == negInfinity) {
			cerr << "Variable " << vars[i]->getName() << " has no finite lower bound" << endl;
			res = false;
		}
		if (max_val == infinity) {
			cerr << "Variable " << vars[i]->getName() << " has no finite upper bound" << endl;
			res = false;
		}
	}
	
	
	// set directions LB where needed
	for (unsigned i = 0; i < directions.size(); i++) {
		if (!hasLB[i]) {
			GiNaC::ex obj_function = 0;
			for (unsigned j = 0; j < directions[i].size(); j++) {
				obj_function += directions[i][j] * symbols[j];
			}
			
			double minVal = LS.minLinearSystem(symbols, obj_function);
			LBoffsets[i] = minVal;
			hasLB[i] = true;
		}
	}

  // directions
  /*if (varMode != modeType::BOX && directions.size() == 0) {
    if (directions.size() == 0) {
      cerr << "Directions must be provided if variable modality is " << varMode
           << endl;
      res = false;
    } else if (directions.size() < vars.size()) {
      cerr << "Number of directions must be at least equal to the number of "
              "variables"
           << endl;
      res = false;
    }
  }*/

  // template
  /*if (varMode == modeType::POLY && templateMatrix.size() == 0) {
    cerr << "Template matrix must be provided if variable modality is "
         << varMode << endl;
    res = false;
  }*/

  // param directions
  if (paramMode == modeType::PARAL && paramDirections.size() == 0) {
    if (paramDirections.size() == 0) {
      cerr << "Parameter directions must be provided if parameter modality is "
           << paramMode << endl;
      res = false;
    } else if (paramDirections.size() < params.size()) {
      cerr << "Number of parameter directions must be at least equal to the "
              "number of parameters"
           << endl;
      res = false;
    }
  }

  // specs
  if (problem == problemType::SYNTH && spec == NULL) {
    cerr << "If problem is synthesis, a formula must be provided as spec"
         << endl;
    res = false;
  }

  return res;
}
}

namespace std
{
ostream &operator<<(ostream &os, const pair<int, int> p)
{
  return os << "[" << p.first << "," << p.second << "]";
}

ostream &operator<<(ostream &os, const pair<double, double> p)
{
  return os << "[" << p.first << "," << p.second << "]";
}

ostream &operator<<(ostream &os, const vector<double> v)
{
  for (unsigned i = 0; i < v.size(); i++)
    os << v[i] << (i == v.size() - 1 ? "" : ",");

  return os;
}

ostream &operator<<(ostream &os, const vector<string> v)
{
  for (unsigned i = 0; i < v.size(); i++)
    os << v[i] << (i == v.size() - 1 ? "" : ",");

  return os;
}

ostream &operator<<(ostream &os, const vector<int> v)
{
  for (unsigned i = 0; i < v.size(); i++)
    os << v[i] << (i == v.size() - 1 ? "" : ",");

  return os;
}

ostream &operator<<(ostream &os, const vector<vector<double>> v)
{
  for (unsigned i = 0; i < v.size(); i++) {
    os << "{" << v[i] << "}";
    if (i == v.size() - 1)
      os << endl;
  }
  return os;
}

ostream &operator<<(ostream &os, const vector<vector<int>> v)
{
  for (unsigned i = 0; i < v.size(); i++) {
    os << "{" << v[i] << "}";
    if (i == v.size() - 1)
      os << endl;
  }
  return os;
}

ostream &operator<<(ostream &os, const AbsSyn::problemType t)
{
  if (t == AbsSyn::problemType::P_UNDEF)
    return os << "UNDEF";
  else if (t == AbsSyn::problemType::REACH)
    return os << "reachability";
  else
    return os << "synthesis";
}

ostream &operator<<(ostream &os, const AbsSyn::modeType t)
{
  if (t == AbsSyn::modeType::M_UNDEF)
    return os << "UNDEF";
  else if (t == AbsSyn::modeType::BOX)
    return os << "boxes";
  else if (t == AbsSyn::modeType::PARAL)
    return os << "parallelotopes";
  else
    return os << "polytopes";
}
}<|MERGE_RESOLUTION|>--- conflicted
+++ resolved
@@ -519,7 +519,6 @@
  ****************************
  */
 
-<<<<<<< HEAD
 std::ostream &operator<<(std::ostream &os, AbsSyn::Inequality &i)
 {
 	os << *(i.lhs);
@@ -551,9 +550,6 @@
 }
 
 std::vector<double> Inequality::getDirection(const InputData &id) const
-=======
-std::vector<double> Assumption::getDirection(const InputData &id) const
->>>>>>> dd621d2b
 {
 	std::vector<double> res{};
 	
