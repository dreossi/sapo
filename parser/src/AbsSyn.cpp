#include "../include/AbsSyn.h"

#include <limits>

#include "../include/AbsSynIO.h"

#include "../../include/SymbolicAlgebra.h"

using namespace std;

namespace std
{
ostream &operator<<(ostream &os, const AbsSyn::problemType t)
{
  if (t == AbsSyn::problemType::P_UNDEF)
    return os << "UNDEF";
  else if (t == AbsSyn::problemType::REACH)
    return os << "reachability";
  else
    return os << "synthesis";
}

ostream &operator<<(ostream &os, const AbsSyn::modeType t)
{
  if (t == AbsSyn::modeType::M_UNDEF)
    return os << "UNDEF";
  else if (t == AbsSyn::modeType::BOX)
    return os << "boxes";
  else if (t == AbsSyn::modeType::PARAL)
    return os << "parallelotopes";
  else
    return os << "polytopes";
}
}
namespace AbsSyn
{

std::ostream &Expr::prettyPrint(std::ostream &os, const int level) const
{
  if (level < type)
    os << "(";

  switch (type) {
  case exprType::NUM_ATOM:
    os << val;
    break;
  case exprType::ID_ATOM:
    os << name;
    break;
  case exprType::SUM:
    left->prettyPrint(os, type);
    os << " + ";
    right->prettyPrint(os, type);
    break;
  case exprType::SUB:
    left->prettyPrint(os, type);
    os << " - ";
    right->prettyPrint(os, type);
    break;
  case exprType::MUL:
    left->prettyPrint(os, type);
    os << " * ";
    right->prettyPrint(os, type);
    break;
  case exprType::DIV:
    left->prettyPrint(os, type);
    os << " / ";
    right->prettyPrint(os, type);
    break;
  case exprType::NEG:
    os << " - ";
    left->prettyPrint(os, type);
    break;
  default:
    std::logic_error("Unsupported expression");
    break;
  }

  if (level < type)
    os << ")";

  return os;
}

Expr *Expr::mul(Expr *e)
{
  Expr *res = new Expr();
  res->left = this;
  res->right = e;
  res->type = exprType::MUL;
  return res;
}

Expr *Expr::div(Expr *e)
{
  Expr *res = new Expr();
  res->left = this;
  res->right = e;
  res->type = exprType::DIV;
  return res;
}

Expr *Expr::sum(Expr *e)
{
  Expr *res = new Expr();
  res->left = this;
  res->right = e;
  res->type = exprType::SUM;
  return res;
}

Expr *Expr::sub(Expr *e)
{
  Expr *res = new Expr();
  res->left = this;
  res->right = e;
  res->type = exprType::SUB;
  return res;
}

Expr *Expr::neg()
{
  Expr *res = new Expr();
  res->left = this;
  res->type = exprType::NEG;
  return res;
}

int Expr::getDegree(const InputData &id) const
{
  switch (type) {
  case Expr::NUM_ATOM:
    return 0;
  case Expr::ID_ATOM:
    if (id.isVarDefined(name)) {
      return 1;
    } else if (id.isDefDefined(name)) {
      return id.getDef(name)->getValue()->getDegree(id);
    } else {
      return 0;
    }
  case Expr::NEG:
  case Expr::DIV: // division is allowed only if denominator is numeric
    return left->getDegree(id);
  case Expr::SUM:
  case Expr::SUB:
    return std::max(left->getDegree(id), right->getDegree(id));
  case Expr::MUL:
    return left->getDegree(id) + right->getDegree(id);
  default:
    std::logic_error("Unsupported expression");
  }
  // should not get here
  return -1;
}

double Expr::getCoefficient(const InputData &id, std::string varName) const
{
  switch (type) {
  case Expr::NUM_ATOM:
    return 0;
  case Expr::ID_ATOM:
    if (id.isVarDefined(name) && name == varName) {
      return 1;
    } else if (id.isDefDefined(name)) {
      return id.getDef(name)->getValue()->getCoefficient(id, varName);
    } else {
      return 0;
    }
  case Expr::NEG:
    return -left->getCoefficient(id, varName);
  case Expr::DIV: // division is allowed only if denominator is numeric
    return left->getCoefficient(id, varName) / right->evaluate(id);
  case Expr::SUM:
    return left->getCoefficient(id, varName)
           + right->getCoefficient(id, varName);
  case Expr::SUB:
    return left->getCoefficient(id, varName)
           - right->getCoefficient(id, varName);
  case Expr::MUL: {
    // one of the two has no variables in it
    double l = left->getCoefficient(id, varName);
    double r = right->getCoefficient(id, varName);

    if (l == 0 && r == 0) {
      return 0;
    } else if (l == 0) {
      return r * left->evaluate(id);
    } else {
      return l * right->evaluate(id);
    }
  }
  default:
    std::logic_error("Unsupported expression");
  }
  // should not get here
  return -1;
}

double Expr::getOffset(const InputData &id) const
{
  switch (type) {
  case Expr::NUM_ATOM:
    return val;
  case Expr::ID_ATOM:
    return 0;
  case Expr::NEG:
    return -left->getOffset(id);
  case Expr::DIV: // division is allowed only if denominator is numeric
    return left->getOffset(id) / right->evaluate(id);
  case Expr::SUM:
    return left->getOffset(id) + right->getOffset(id);
  case Expr::SUB:
    return left->getOffset(id) - right->getOffset(id);
  case Expr::MUL: {
    return left->getOffset(id) * right->getOffset(id);
  }
  default:
    std::logic_error("Unsupported expression");
  }
  // should not get here
  return -1;
}

Expr *Expr::copy() const
{
  Expr *res = NULL;

  switch (type) {
  case Expr::NUM_ATOM:
    res = new Expr(val);
    break;
  case Expr::ID_ATOM:
    res = new Expr(name);
    break;
  case Expr::NEG:
    res = left->copy()->neg();
    break;
  case Expr::MUL:
    res = left->copy()->mul(right->copy());
    break;
  case Expr::DIV:
    res = left->copy()->div(right->copy());
    break;
  case Expr::SUM:
    res = left->copy()->sum(right->copy());
    break;
  case Expr::SUB:
    res = left->copy()->sub(right->copy());
    break;
  default:
    std::logic_error("Unsupported expression");
  }

  return res;
}

bool Expr::isNumeric(const InputData &im) const
{
  if (type == exprType::ID_ATOM) {
    if (im.isDefDefined(name) && im.getDef(name)->getValue()->isNumeric(im))
      return true;
    else
      return false;
  }
  if (type == exprType::NUM_ATOM)
    return true;

  return left->isNumeric(im) && (right != NULL ? right->isNumeric(im) : true);
}

bool Expr::hasParams(const InputData &id) const
{
  if (type == exprType::ID_ATOM) {
    if (id.isParamDefined(name))
      return true;
    else
      return false;
  }
  if (type == exprType::NUM_ATOM)
    return true;

  return left->hasParams(id) && (right != NULL ? right->hasParams(id) : true);
}

double Expr::evaluate(const InputData &im) const
{
  switch (type) {
  case exprType::NUM_ATOM:
    return val;
  case exprType::ID_ATOM:
    return im.getDef(name)->getValue()->evaluate(im);
  case exprType::NEG:
    return -left->evaluate(im);
  case exprType::MUL:
    return left->evaluate(im) * right->evaluate(im);
  case exprType::DIV:
    return left->evaluate(im) / right->evaluate(im);
  case exprType::SUM:
    return left->evaluate(im) + right->evaluate(im);
  case exprType::SUB:
    return left->evaluate(im) - right->evaluate(im);
  default:
    std::cerr << "Unknown expression type" << std::endl;
    exit(EXIT_FAILURE);
  }
}

SymbolicAlgebra::Expression<>
Expr::toEx(const InputData &m,
           const std::vector<SymbolicAlgebra::Symbol<>> &vars,
           const std::vector<SymbolicAlgebra::Symbol<>> &params) const
{
  using namespace SymbolicAlgebra;

  switch (type) {
  case exprType::NUM_ATOM:
    return Expression<>(val);
  case exprType::ID_ATOM:
    if (m.isVarDefined(name))
      return vars[m.getVarPos(name)];
    if (m.isParamDefined(name))
      return params[m.getParamPos(name)];
    if (m.isDefDefined(name))
      return m.getDef(name)->getValue()->toEx(m, vars, params);
    throw std::logic_error("Unknown ID");
  case exprType::SUM:
    return left->toEx(m, vars, params) + right->toEx(m, vars, params);
  case exprType::MUL:
    return left->toEx(m, vars, params) * right->toEx(m, vars, params);
  case exprType::DIV:
    return left->toEx(m, vars, params) / right->toEx(m, vars, params);
  case exprType::SUB:
    return left->toEx(m, vars, params) - right->toEx(m, vars, params);
  case exprType::NEG:
    return -left->toEx(m, vars, params);
  }

  throw std::logic_error("Unknown expression type");
}

ostream &operator<<(ostream &os, const Formula &f)
{
  switch (f.type) {
  case Formula::formulaType::ATOM:
    return os << *(f.ex) << " <= 0";
    break;
  case Formula::formulaType::CONJ:
    return os << *(f.f1) << " && " << *(f.f2);
    break;
  case Formula::formulaType::DISJ:
    return os << *(f.f1) << " || " << *(f.f2);
    break;
  case Formula::formulaType::F_NEG:
    return os << "!" << *(f.f1);
    break;
  case Formula::formulaType::ALW:
    return os << "G" << f.i << *(f.f1);
    break;
  case Formula::formulaType::EVENT:
    return os << "F" << f.i << *(f.f1);
    break;
  case Formula::formulaType::UNTIL:
    return os << *(f.f1) << "U" << f.i << *(f.f2);
    break;
  }

  return os;
}

Formula *Formula::conj(Formula *f)
{
  Formula *res = new Formula();
  res->f1 = this;
  res->f2 = f;
  res->type = formulaType::CONJ;
  return res;
}

Formula *Formula::disj(Formula *f)
{
  Formula *res = new Formula();
  res->f1 = this;
  res->f2 = f;
  res->type = formulaType::DISJ;
  return res;
}

Formula *Formula::neg()
{
  Formula *res = new Formula();
  res->f1 = this;
  res->type = formulaType::F_NEG;
  return res;
}

Formula *Formula::always(pair<int, int> in)
{
  Formula *res = new Formula();
  res->f1 = this;
  res->i = in;
  res->type = formulaType::ALW;
  return res;
}

Formula *Formula::eventually(pair<int, int> in)
{
  Formula *res = new Formula();
  res->f1 = this;
  res->i = in;
  res->type = formulaType::EVENT;
  return res;
}

Formula *Formula::until(pair<int, int> in, Formula *f)
{
  Formula *res = new Formula();
  res->f1 = this;
  res->f2 = f;
  res->i = in;
  res->type = formulaType::UNTIL;
  return res;
}

bool Formula::isLinear(const InputData &id) const
{
  switch (type) {
  case formulaType::ATOM:
    return ex->getDegree(id) <= 1;

  // boolean combination
  case formulaType::CONJ:
  case formulaType::DISJ:
    return f1->isLinear(id) && f2->isLinear(id);

  // temporal operators, not boolean combinations
  case formulaType::ALW:
  case formulaType::EVENT:
  case formulaType::UNTIL:
    return false;

  default:
    std::logic_error("Unsupported formula");
  }
  // should not get here
  return false;
}

bool Formula::simplify()
{
  int v = this->simplifyRec();
  while (v != 0) {
    if (v == 2)
      return false;

    v = this->simplifyRec();
  }

  return true;
}

int Formula::simplifyRec()
{
  if (type == formulaType::F_NEG) {
    Formula *child = f1;
    switch (f1->type) {
    case formulaType::ATOM:
      type = formulaType::ATOM;
      ex = f1->ex->neg();
      free(f1);
      f1 = NULL;
      break;
    case formulaType::CONJ:
      type = DISJ;
      f1 = f1->neg();
      f2 = f2->neg();
      break;
    case formulaType::DISJ:
      type = CONJ;
      f1 = f1->neg();
      f2 = f2->neg();
      break;
    case formulaType::F_NEG:
      type = child->f1->type;
      f1 = child->f1->f1;
      f2 = child->f1->f1;
      ex = child->f1->ex;
      i = child->f1->i;
      free(child->f1);
      free(child);
      break;
    case formulaType::ALW:
      type = formulaType::EVENT;
      i = f1->i;
      f1->type = formulaType::F_NEG;
      break;
    case formulaType::EVENT:
      type = formulaType::ALW;
      i = f1->i;
      f1->type = formulaType::F_NEG;
      break;
    case formulaType::UNTIL:
      return 2;
    }
    int v1 = f1 == NULL ? 0 : f1->simplifyRec();
    int v2 = f2 == NULL ? 0 : f2->simplifyRec();
    int max = 1;
    if (v1 > max)
      max = v1;
    if (v2 > max)
      max = v2;
    return max;
  } else if (type == formulaType::ATOM)
    return 0;
  else {
    int v1 = f1 == NULL ? 0 : f1->simplifyRec();
    int v2 = f2 == NULL ? 0 : f2->simplifyRec();
    return v1 > v2 ? v1 : v2;
  }
}

// no negations, were eliminated in simplify
std::shared_ptr<STL>
Formula::toSTL(const InputData &m,
               const std::vector<SymbolicAlgebra::Symbol<>> &vars,
               const std::vector<SymbolicAlgebra::Symbol<>> &params) const
{
  using namespace SymbolicAlgebra;
  switch (type) {
  case formulaType::ATOM: {
    return std::make_shared<Atom>(ex->toEx(m, vars, params));
  }
  case formulaType::CONJ:
    return std::make_shared<Conjunction>(f1->toSTL(m, vars, params),
                                         f2->toSTL(m, vars, params));
  case formulaType::DISJ:
    return std::make_shared<Disjunction>(f1->toSTL(m, vars, params),
                                         f2->toSTL(m, vars, params));
  case formulaType::ALW:
    return std::make_shared<Always>(i.first, i.second,
                                    f1->toSTL(m, vars, params));
  case formulaType::EVENT:
    return std::make_shared<Eventually>(i.first, i.second,
                                        f1->toSTL(m, vars, params));
  case formulaType::UNTIL:
    return std::make_shared<Until>(f1->toSTL(m, vars, params), i.first,
                                   i.second, f2->toSTL(m, vars, params));
  default:
    throw std::logic_error("Unsupported formula type");
  }
}

/*
 *************************
 *       ASSERTION       *
 *************************
 */

std::vector<double> Assumption::getDirection(const InputData &id) const
{
  std::vector<double> res{};

  for (unsigned i = 0; i < id.getVarNum(); i++) {
    res.push_back(ex->getCoefficient(id, id.getVar(i)->getName()));
  }

  return res;
}

/*
 ***********************
 *        MODEL        *
 ***********************
 */

unsigned int max_param_splits;
bool presplits;

double max_bundle_magnitude;

std::vector<Variable *> vars;
std::vector<Parameter *> params;
std::vector<Constant *> consts;
std::vector<Definition *> defs;

Formula *spec;

std::vector<std::vector<double>> directions;
std::vector<double> LBoffsets;
std::vector<double> UBoffsets;

<<<<<<< HEAD
  assumptions.resize(0);

  directions.resize(0);
  LBoffsets.resize(0);
  UBoffsets.resize(0);
=======
std::vector<std::vector<int>> templateMatrix;
>>>>>>> 3175a35b

std::vector<std::vector<double>> paramDirections;
std::vector<double> paramLBoffsets;
std::vector<double> paramUBoffsets;

// SAPO options
transType trans;
bool decomp, decomp_defined;
double alpha;

InputData::InputData():
    problem(problemType::P_UNDEF), varMode(modeType::M_UNDEF),
    paramMode(modeType::M_UNDEF), iterations(0), iter_set(false),
    max_param_splits(0), presplits(false),
    max_bundle_magnitude(std::numeric_limits<double>::max()), vars(), params(),
    consts(), defs(), spec(NULL), directions(), LBoffsets(), UBoffsets(),
    templateMatrix(), paramDirections(), paramLBoffsets(), paramUBoffsets(),
    trans(transType::T_UNDEF), decomp(false), decomp_defined(false), alpha(-1)
{
}

InputData::~InputData()
{
  for (auto it = std::begin(vars); it != std::end(vars); ++it)
    delete *it;

  for (auto it = std::begin(params); it != std::end(params); ++it)
    delete *it;

  for (auto it = std::begin(consts); it != std::end(consts); ++it)
    delete *it;

  for (auto it = std::begin(defs); it != std::end(defs); ++it)
    delete *it;

  for (auto it = std::begin(assumptions); it != std::end(assumptions); ++it)
    delete *it;

  delete spec;
}
ostream &operator<<(ostream &os, const InputData &m)
{
  os << "Problem: " << m.problem << endl;
  os << "VarMode: " << m.varMode << endl;
  os << "ParamMode: " << m.paramMode << endl;
  os << "Iterations: " << m.iterations << endl;

  os << endl;
  os << "Variables: " << endl;
  for (unsigned i = 0; i < m.vars.size(); i++) {
    os << "\t" << m.vars[i]->getName() << ": " << *(m.vars[i]->getDynamic())
       << endl;
  }
  os << endl;

  os << "Parameters: " << endl;
  for (unsigned i = 0; i < m.params.size(); i++) {
    os << "\t" << m.params[i]->getName() << endl;
  }
  os << endl;

  os << "Constants: " << endl;
  for (unsigned i = 0; i < m.consts.size(); i++) {
    os << "\t" << m.consts[i]->getName() << " = " << m.consts[i]->getValue()
       << endl;
  }
  os << endl;

  os << "Defines: " << endl;
  for (unsigned i = 0; i < m.defs.size(); i++) {
    os << "\t" << m.defs[i]->getName() << " = " << *(m.defs[i]->getValue())
       << endl;
  }
  os << endl;

  os << "spec: ";
  if (m.spec == NULL)
    os << "NULL" << endl;
  else
    os << *(m.spec) << endl;
  os << endl;

  os << "assumptions: ";
  for (unsigned i = 0; i < m.assumptions.size(); i++)
    os << *(m.assumptions[i]) << endl;
  os << endl;

  os << endl;
  os << "Directions:" << endl << "{" << endl;
  for (unsigned i = 0; i < m.directions.size(); i++)
    os << "\t<" << m.directions[i] << "> in [" << m.LBoffsets[i] << ", "
       << m.UBoffsets[i] << "]" << endl;
  os << "}" << endl;

  os << endl;
  os << "Template:" << endl << "{" << endl;
  for (unsigned i = 0; i < m.templateMatrix.size(); i++)
    os << "\t{" << m.templateMatrix[i] << "}" << endl;
  os << "}" << endl;

  os << endl;
  os << "Parameter directions:" << endl << "{" << endl;
  for (unsigned i = 0; i < m.paramDirections.size(); i++)
    os << "\t<" << m.paramDirections[i] << "> in [" << m.paramLBoffsets[i]
       << ", " << m.paramUBoffsets << "]" << endl;
  os << "}" << endl;

  return os;
}

bool InputData::isVarDefined(const string &name) const
{
  for (unsigned i = 0; i < vars.size(); i++)
    if (vars[i]->getName() == name)
      return true;

  return false;
}

bool InputData::isParamDefined(const string &name) const
{
  for (unsigned i = 0; i < params.size(); i++)
    if (params[i]->getName() == name)
      return true;

  return false;
}

bool InputData::isConstDefined(const string &name) const
{
  for (unsigned i = 0; i < consts.size(); i++)
    if (consts[i]->getName() == name)
      return true;

  return false;
}

bool InputData::isDefDefined(const string &name) const
{
  for (unsigned i = 0; i < defs.size(); i++)
    if (defs[i]->getName() == name)
      return true;

  return false;
}

bool InputData::isSymbolDefined(const string &name) const
{
  return isVarDefined(name) || isParamDefined(name) || isConstDefined(name)
         || isDefDefined(name);
}

const Variable *InputData::getVar(const string &name) const
{
  for (unsigned i = 0; i < vars.size(); i++)
    if (vars[i]->getName() == name)
      return vars[i];

  return NULL;
}

Variable *InputData::getVar(const string &name)
{
  for (unsigned i = 0; i < vars.size(); i++)
    if (vars[i]->getName() == name)
      return vars[i];

  return NULL;
}

int InputData::getVarPos(const string &name) const
{
  for (unsigned i = 0; i < vars.size(); i++)
    if (vars[i]->getName() == name)
      return i;

  return -1;
}

const Parameter *InputData::getParam(const string &name) const
{
  for (unsigned i = 0; i < params.size(); i++)
    if (params[i]->getName() == name)
      return params[i];

  return NULL;
}

int InputData::getParamPos(const string &name) const
{
  for (unsigned i = 0; i < params.size(); i++)
    if (params[i]->getName() == name)
      return i;

  return -1;
}

const Constant *InputData::getConst(const string &name) const
{
  for (unsigned i = 0; i < consts.size(); i++)
    if (consts[i]->getName() == name)
      return consts[i];

  return NULL;
}

const Definition *InputData::getDef(const string &name) const
{
  // TODO: replaced this and analoguous code by using maps
  for (unsigned i = 0; i < defs.size(); i++)
    if (defs[i]->getName() == name)
      return defs[i];

  return NULL;
}

int InputData::getDefPos(const string &name) const
{
  for (unsigned i = 0; i < defs.size(); i++)
    if (defs[i]->getName() == name)
      return i;

  return -1;
}

void InputData::addDirection(vector<double> d, double LB, double UB)
{
  directions.push_back(d);
  LBoffsets.push_back(LB);
  UBoffsets.push_back(UB);
}

void InputData::defaultDirections()
{
  directions.resize(vars.size(), vector<double>(vars.size(), 0));
  for (unsigned i = 0; i < vars.size(); i++)
    directions[i][i] = 1;
}

void InputData::defaultTemplate()
{
  templateMatrix.resize(1, vector<int>(min(vars.size(), directions.size())));
  iota(templateMatrix[0].begin(), templateMatrix[0].end(), 0);
  //	templateMatrix.resize(1, vector<int>(vars.size(), 1));
}

void InputData::addParamDirection(vector<double> d, double LB, double UB)
{
  paramDirections.push_back(d);
  paramLBoffsets.push_back(LB);
  paramUBoffsets.push_back(UB);
}

void InputData::defaultParamDirections()
{
  paramDirections.resize(params.size(), vector<double>(params.size(), 0));
  for (unsigned i = 0; i < params.size(); i++)
    paramDirections[i][i] = 1;
}

bool InputData::check()
{
  bool res = true;

  if (!isIterationSet()) {
    cerr << "Number of iterations is mandatory" << endl;
    res = false;
  }

  // each variable must have its dynamic
  for (unsigned i = 0; i < vars.size(); i++)
    if (!vars[i]->isDynamicDefined()) {
      cerr << "Variable " << vars[i]->getName() << " has not a dynamic"
           << endl;
      res = false;
    }

  // directions
  if (varMode != modeType::BOX && directions.size() == 0) {
    if (directions.size() == 0) {
      cerr << "Directions must be provided if variable modality is " << varMode
           << endl;
      res = false;
    } else if (directions.size() < vars.size()) {
      cerr << "Number of directions must be at least equal to the number of "
              "variables"
           << endl;
      res = false;
    }
  }

  // template
  if (varMode == modeType::POLY && templateMatrix.size() == 0) {
    cerr << "Template matrix must be provided if variable modality is "
         << varMode << endl;
    res = false;
  }

  // param directions
  if (paramMode == modeType::PARAL && paramDirections.size() == 0) {
    if (paramDirections.size() == 0) {
      cerr << "Parameter directions must be provided if parameter modality is "
           << paramMode << endl;
      res = false;
    } else if (paramDirections.size() < params.size()) {
      cerr << "Number of parameter directions must be at least equal to the "
              "number of parameters"
           << endl;
      res = false;
    }
  }

  // specs
  if (problem == problemType::SYNTH && spec == NULL) {
    cerr << "If problem is synthesis, a formula must be provided as spec"
         << endl;
    res = false;
  }

  return res;
}
}<|MERGE_RESOLUTION|>--- conflicted
+++ resolved
@@ -573,47 +573,13 @@
  ***********************
  */
 
-unsigned int max_param_splits;
-bool presplits;
-
-double max_bundle_magnitude;
-
-std::vector<Variable *> vars;
-std::vector<Parameter *> params;
-std::vector<Constant *> consts;
-std::vector<Definition *> defs;
-
-Formula *spec;
-
-std::vector<std::vector<double>> directions;
-std::vector<double> LBoffsets;
-std::vector<double> UBoffsets;
-
-<<<<<<< HEAD
-  assumptions.resize(0);
-
-  directions.resize(0);
-  LBoffsets.resize(0);
-  UBoffsets.resize(0);
-=======
-std::vector<std::vector<int>> templateMatrix;
->>>>>>> 3175a35b
-
-std::vector<std::vector<double>> paramDirections;
-std::vector<double> paramLBoffsets;
-std::vector<double> paramUBoffsets;
-
-// SAPO options
-transType trans;
-bool decomp, decomp_defined;
-double alpha;
-
 InputData::InputData():
     problem(problemType::P_UNDEF), varMode(modeType::M_UNDEF),
     paramMode(modeType::M_UNDEF), iterations(0), iter_set(false),
     max_param_splits(0), presplits(false),
     max_bundle_magnitude(std::numeric_limits<double>::max()), vars(), params(),
-    consts(), defs(), spec(NULL), directions(), LBoffsets(), UBoffsets(),
+    consts(), defs(), assumptions(), spec(NULL), directions(), LBoffsets(), 
+    UBoffsets(),
     templateMatrix(), paramDirections(), paramLBoffsets(), paramUBoffsets(),
     trans(transType::T_UNDEF), decomp(false), decomp_defined(false), alpha(-1)
 {
