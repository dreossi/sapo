--- conflicted
+++ resolved
@@ -348,52 +348,31 @@
 							
 							drv.data.addSpec($3);
 						}
-<<<<<<< HEAD
-						| ASSERT inequality ";"
-						{
-							/*if ($2->getType() != AbsSyn::Formula::formulaType::ATOM) {
-=======
-						| ASSUME state_formula ";"
+						| ASSUME inequality ";"
 						{
 							if (drv.data.getProblem() == AbsSyn::problemType::SYNTH) {
 								yy::parser::error(@1, "Assumptions are not supported for synthesis yet");
 								YYERROR;
 							}
 							
-							if ($2->getType() != AbsSyn::Formula::formulaType::ATOM) {
->>>>>>> dd621d2b
-								yy::parser::error(@2, "Only atomic formulas are supported");
-								YYERROR;
-							}*/
 							if ($2->getLhs()->hasParams(drv.data) || $2->getRhs()->hasParams(drv.data)) {
-								yy::parser::error(@2, "Expressions in assertions cannot contain parameters");
-								YYERROR;
-							}
-<<<<<<< HEAD
+								yy::parser::error(@2, "Expressions in assumptions cannot contain parameters");
+								YYERROR;
+							}
 							if ($2->getLhs()->getDegree(drv.data) > 1 || $2->getRhs()->getDegree(drv.data) > 1) {
-								yy::parser::error(@2, "Assertions must be linear");
-=======
-							if (!$2->isLinear(drv.data)) {
 								yy::parser::error(@2, "Assumption must be linear");
->>>>>>> dd621d2b
 								YYERROR;
 							}
 							if ($2->getType() == AbsSyn::Inequality::Type::EQ) {
-								yy::parser::error(@2, "Inequalities with \"=\" are not supported yet in assertions");
+								yy::parser::error(@2, "Inequalities with \"=\" are not supported yet in assumptions");
 								YYERROR;
 							}
 							if ($2->getType() == AbsSyn::Inequality::Type::INT) {
-								yy::parser::error(@2, "Inequalities with intervals are not supported yet in assertions");
-								YYERROR;
-							}
-							
-<<<<<<< HEAD
-							//AbsSyn::Assertion *a = new AbsSyn::Assertion($2->getEx());
-							drv.data.addAssertion($2);
-=======
-							AbsSyn::Assumption *a = new AbsSyn::Assumption($2->getEx());
-							drv.data.addAssumption(a);
->>>>>>> dd621d2b
+								yy::parser::error(@2, "Inequalities with intervals are not supported yet in assumptions");
+								YYERROR;
+							}
+							
+							drv.data.addAssumption($2);
 						}
 
 matricesList	: %empty {}
