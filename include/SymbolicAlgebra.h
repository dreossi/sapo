#ifndef SYMBOLIC_ALGEBRA_H_
#define SYMBOLIC_ALGEBRA_H_

#include <iostream>
#include <list>
#include <map>
#include <set>
#include <vector>
#include <type_traits>

#ifdef WITH_THREADS
#include <mutex>

#endif // WITH_THREADS

<<<<<<< HEAD
#include <gmpxx.h>

=======
>>>>>>> e5941ab3
/*!
 *  \addtogroup SymbolicAlgebra
 *  @{
 */

//! Symbolic algebra namespace
namespace SymbolicAlgebra
{

typedef enum { CONSTANT, SYMBOL, FINITE_SUM, FINITE_PROD } ExpressionType;

template<typename C>
class _constant_type;

template<typename C>
class _symbol_type;

template<typename C>
class _finite_sum_type;

template<typename C>
class _finite_prod_type;

template<typename C>
class _base_expression_type;

template<typename C>
class Expression;

/**
 * @brief A class to represent algebraic symbols
 *
 * This class represents algebraic symbols. It univocally associates any symbol
 * name to an id by using two static members: the `_declared_symbols` map and
 * the `_symbol_names` vector. The former maps any symbol name to an id; the
 * latter connects an id to the corresponding symbol name.
 *
 * @tparam C is the type of numeric constants.
 */
template<typename C = double>
class Symbol : public Expression<C>
{
public:
  typedef unsigned int SymbolIdType; //!< The type of symbol identificators

#ifdef WITH_THREADS

  static std::mutex _mutex;

#endif // WITH_THREADS

protected:
  static std::map<std::string, SymbolIdType>
      _declared_symbols; //!< Name to symbol identificator map
  static std::vector<std::string>
      _symbol_names; //!< Identificator to symbol name map

public:
  /**
   * @brief Build a new empty Symbol
   */
  Symbol();

  /**
   * @brief Build a new Symbol object.
   *
   * If the symbol name has never been used, then this method reserves a new id
   * for the name and updates both the map of the declared symbols, that
   * associates a symbol name to its id, and the symbol name map, that relates
   * a symbol id to its name.
   *
   * @param name is the symbol name
   */
  Symbol(const char *name);

  /**
   * @brief Build a new Symbol object.
   *
   * If the symbol name has never been used, then this method reserves a new id
   * for the name and updates both the map of the declared symbols, that
   * associates a symbol name to its id, and the symbol name map, that relates
   * a symbol id to its name.
   *
   * @param name is the symbol name
   */
  Symbol(const std::string &name);

  /**
   * @brief Copy constructor
   *
   * @param orig is the Symbol object to be copied.
   */
  Symbol(const Symbol<C> &orig);

  /**
   * @brief Get the Symbol id.
   *
   * @return The id of the represented symbol.
   */
  const SymbolIdType &get_id() const
  {
    return ((_symbol_type<C> *)(this->_ex))->get_id();
  }

  /**
   * @brief Get the name associated to a symbol id
   *
   * @param id is the query symbol id
   * @return the name corresponding to the query symbol id.
   */
  static const std::string &get_symbol_name(const SymbolIdType &id)
  {
    return _symbol_names[id];
  }
};

#ifdef WITH_THREADS
template<typename C>
std::mutex Symbol<C>::_mutex;
#endif // WITH_THREADS

template<typename C>
std::map<std::string, typename Symbol<C>::SymbolIdType>
    Symbol<C>::_declared_symbols;
template<typename C>
std::vector<std::string> Symbol<C>::_symbol_names;

/**
 * @brief A class to represent algebraic symbolic expressions.
 *
 * This class is a wrapper class: the expression representation is achieved by
 * the `_base_expression_type` class and its hierarchy.
 *
 * @tparam C is the type of numeric constants.
 */
template<typename C = double>
class Expression
{
protected:
  _base_expression_type<C> *_ex; //!< A pointer to a base expression object.

  /**
   * @brief Build a new Expression object.
   *
   * @param _ex is the expression representation.
   */
  Expression(_base_expression_type<C> *_ex);

public:
  typedef std::map<Symbol<C>, Expression<C>> replacement_type;

  /**
   * @brief Build an empty Expression object.
   */
  Expression();

  /**
   * @brief Build a constant expression.
   *
   * @param value is the value of the expression.
   */
  Expression(const int value);

  /**
   * @brief Build a constant expression.
   *
   * @param value is the value of the expression.
   */
  template<typename T = C>
  Expression(const double value,
             typename std::enable_if<!std::is_same<T, double>::value,
                                     int>::type * = nullptr):
      _ex(new _constant_type<C>(static_cast<C>(value)))
  {
  }

  /**
   * @brief Build a constant expression.
   *
   * @param value is the value of the expression.
   */
  Expression(const C value);

  /**
   * @brief Copy constructor.
   *
   * @param orig is the model for the new object.
   */
  Expression(const Expression<C> &orig);

  /**
   * @brief Replace symbol occurences by using expressions.
   *
   * This method replaces any occurence of the symbols in the domain
   * of `replacement` with the corresponding expressions. This method
   * updates this object.
   *
   * @param replacements associates symbols to their replacements.
   * @return A reference to the updated object.
   */
  Expression<C> &replace(const replacement_type &replacements);

  /**
   * @brief Turn the expression into a sum of products.
   *
   * This method turns this expression into an algebraic equivalent
   * sum of products.
   *
   * @return A reference to the updated object.
   */
  Expression<C> &expand();

  /**
   * @brief Numerically evaluate the expression.
   *
   * @return The numeric evaluation of the expression.
   */
  template<typename T,
           typename
           = typename std::enable_if<std::is_arithmetic<T>::value, T>::type>
  inline T evaluate() const
  {
    return static_cast<T>(_ex->evaluate());
  }

  /**
   * @brief Get the coefficient of a term having a given degree.
   *
   * @param symb is the symbol whose term coefficient is aimed.
   * @param degree is the degree of the aimed term.
   * @return The coefficient of the term `symb^{degree}`.
   */
  inline Expression<C> get_coeff(const Symbol<C> &symb, const int degree) const
  {
    return Expression<C>(_ex->get_coeff(symb.get_id(), degree));
  }

  /**
   * @brief Get the coefficients of the polynomial expression.
   *
   * @param symbol_id is the symbol id whose term coefficient is aimed.
   * @return The coefficients of the polynomial expression on the
   *          symbol whose id is `symbol_id`.
   */
  std::map<int, Expression<C>> get_coeffs(const Symbol<C> &symbol) const
  {
    std::map<int, Expression<C>> coeffs;

    auto base_coeffs = _ex->get_coeffs(symbol.get_id());
    for (auto it = std::begin(base_coeffs); it != std::end(base_coeffs);
         ++it) {
      coeffs[it->first] = Expression<C>(it->second);
    }

    return coeffs;
  }

  /**
   * @brief Get the degree of a symbol.
   *
   * @param symb is the symbol whose degree is aimed.
   * @return the degree of the parameter in the expression.
   */
  inline int degree(const Symbol<C> &symb) const
  {
    return _ex->degree(((const _symbol_type<C> *)(symb._ex))->get_id());
  }

  /**
   * @brief Destroy the Expression object.
   */
  ~Expression();

  /**
   * @brief Assign an expression.
   *
   * @param rhs is the expression to be assigned.
   * @return A reference to the updated object.
   */
  const Expression<C> &operator=(const Expression<C> &rhs);

  /**
   * @brief Assign an expression.
   *
   * @param rhs is the expression to be assigned.
   * @return A reference to the updated object.
   */
  const Expression<C> &operator=(Expression<C> &&rhs);

  /**
   * @brief Add an expression to the current one.
   *
   * @param rhs is the expression to be added.
   * @return A reference to the updated object.
   */
  const Expression<C> &operator+=(const Expression<C> &rhs);

  /**
   * @brief Subtract an expression to the current one.
   *
   * @param rhs is the expression to be subtracted.
   * @return A reference to the updated object.
   */
  const Expression<C> &operator-=(const Expression<C> &rhs);

  /**
   * @brief Multiply an expression to the current one.
   *
   * @param rhs is the expression to be multiplied.
   * @return A reference to the updated object.
   */
  const Expression<C> &operator*=(const Expression<C> &rhs);

  /**
   * @brief Divide an expression to the current one.
   *
   * @param rhs is the expression to be divided.
   * @return A reference to the updated object.
   */
  const Expression<C> &operator/=(const Expression<C> &rhs);

  /**
   * @brief Add an expression to the current one.
   *
   * @param rhs is the expression to be added.
   * @return A reference to the updated object.
   */
  const Expression<C> &operator+=(Expression<C> &&rhs);

  /**
   * @brief Subtract an expression to the current one.
   *
   * @param rhs is the expression to be subtracted.
   * @return A reference to the updated object.
   */
  const Expression<C> &operator-=(Expression<C> &&rhs);

  /**
   * @brief Multiply an expression to the current one.
   *
   * @param rhs is the expression to be multiplied.
   * @return A reference to the updated object.
   */
  const Expression<C> &operator*=(Expression<C> &&rhs);

  /**
   * @brief Divide an expression to the current one.
   *
   * @param rhs is the expression to be divided.
   * @return A reference to the updated object.
   */
  const Expression<C> &operator/=(Expression<C> &&rhs);

  /**
   * @brief Add a numeric value to the current expression.
   *
   * @tparam T is the type of the numeric value.
   * @param value is the numeric value to be added.
   * @return A reference to the updated object.
   */
  template<typename T,
           typename
           = typename std::enable_if<std::is_arithmetic<T>::value, T>::type>
  const Expression<C> &operator+=(const T value)
  {
    _ex = _ex->add(static_cast<C>(value));

    return *this;
  }

  /**
   * @brief Subtract a numeric value from the current expression.
   *
   * @tparam T is the type of the numeric value.
   * @param value is the numeric value to be subtracted.
   * @return A reference to the updated object.
   */
  template<typename T,
           typename
           = typename std::enable_if<std::is_arithmetic<T>::value, T>::type>
  const Expression<C> &operator-=(const T value)
  {
    _ex = _ex->subtract(static_cast<C>(value));

    return *this;
  }

  /**
   * @brief Multiply a numeric value and the current expression.
   *
   * @tparam T is the type of the numeric value.
   * @param value is the numeric value to be multiplied.
   * @return A reference to the updated object.
   */
  template<typename T,
           typename
           = typename std::enable_if<std::is_arithmetic<T>::value, T>::type>
  const Expression<C> &operator*=(const T value)
  {
    _ex = _ex->multiply(static_cast<C>(value));

    return *this;
  }

  /**
   * @brief Divide an expression to the current one.
   *
   * @tparam T is the type of the numeric value.
   * @param value is the numeric divisor.
   * @return A reference to the updated object.
   */
  template<typename T,
           typename
           = typename std::enable_if<std::is_arithmetic<T>::value, T>::type>
  const Expression<C> &operator/=(const T value)
  {
    _ex = _ex->divided_by(static_cast<C>(value));

    return *this;
  }

  /**
   * @brief Complement the expression.
   *
   * @return the complementar expression.
   */
  Expression<C> operator-() const
  {
    return Expression<C>((_ex->clone())->complement());
  }

  template<typename T>
  friend bool operator==(const Expression<T> &lhs, const T rhs);
  template<typename T>
  friend bool operator>(const Expression<T> &lhs, const T rhs);
  template<typename T>
  friend bool operator>(const T lhs, const Expression<T> &rhs);

  template<typename T>
  friend Expression<T> operator+(const Expression<T> &lhs,
                                 const Expression<T> &rhs);
  template<typename T>
  friend Expression<T> operator-(const Expression<T> &lhs,
                                 const Expression<T> &rhs);
  template<typename T>
  friend Expression<T> operator*(const Expression<T> &lhs,
                                 const Expression<T> &rhs);
  template<typename T>
  friend Expression<T> operator/(const Expression<T> &lhs,
                                 const Expression<T> &rhs);

  template<typename T>
  friend Expression<T> operator+(Expression<T> &&lhs,
                                 const Expression<T> &rhs);
  template<typename T>
  friend Expression<T> operator-(Expression<T> &&lhs,
                                 const Expression<T> &rhs);
  template<typename T>
  friend Expression<T> operator*(Expression<T> &&lhs,
                                 const Expression<T> &rhs);
  template<typename T>
  friend Expression<T> operator/(Expression<T> &&lhs,
                                 const Expression<T> &rhs);

  template<typename T>
  friend Expression<T> operator+(const Expression<T> &lhs,
                                 Expression<T> &&rhs);
  template<typename T>
  friend Expression<T> operator-(const Expression<T> &lhs,
                                 Expression<T> &&rhs);
  template<typename T>
  friend Expression<T> operator*(const Expression<T> &lhs,
                                 Expression<T> &&rhs);
  template<typename T>
  friend Expression<T> operator/(const Expression<T> &lhs,
                                 Expression<T> &&rhs);

  /**
   * @brief Sum an expression and a numeric value.
   *
   * This method builds an expression that represents the sum of the two
   * expressions passed as parameters.
   *
   * @tparam T is the type of numeric value.
   * @param lhs is an expression.
   * @param value is an expression.
   * @return An expression that represents the sum `lhs + value`.
   */
  template<typename T,
           typename
           = typename std::enable_if<std::is_arithmetic<T>::value, T>::type>
  friend Expression<C> operator+(const Expression<C> &lhs, const T value)
  {
    if (value == 0) {
      return lhs;
    }

    _base_expression_type<C> *lhs_ex = lhs._ex->clone();

    return Expression<C>(lhs_ex->add(static_cast<C>(value)));
  }

  /**
   * @brief Subtract an expression from a numeric value.
   *
   * This method builds an expression that represents the subtraction
   * of an expression from a numeric value.
   *
   * @tparam T is the type of numeric value.
   * @param value is an expression.
   * @param rhs is an expression.
   * @return An expression that represents the subtraction `value - rhs`.
   */
  template<typename T,
           typename
           = typename std::enable_if<std::is_arithmetic<T>::value, T>::type>
  friend inline Expression<C> operator-(const T value,
                                        const Expression<C> &rhs)
  {
    return ((-rhs) + value);
  }

  /**
   * @brief Multiply an expression and a numeric value.
   *
   * This method builds an expression that represents the product
   * of an expression and a numeric value.
   *
   * @tparam T is the type of numeric value.
   * @param value is an expression.
   * @param rhs is an expression.
   * @return An expression that represents the subtraction `value * rhs`.
   */
  template<typename T,
           typename
           = typename std::enable_if<std::is_arithmetic<T>::value, T>::type>
  friend Expression<C> operator*(const T value, const Expression<C> &rhs)
  {
    if (value == 0) {
      return 0;
    }

    if (value == 1) {
      return rhs;
    }

    _base_expression_type<C> *rhs_ex = rhs._ex->clone();

    return Expression<C>(rhs_ex->multiply(static_cast<C>(value)));
  }

  /**
   * @brief Divide a constant value by an expression.
   *
   * This method builds an expression that represents the division between
   * a constant value and an expression.
   *
   * @tparam T is the type of numeric value.
   * @param value is a constant value.
   * @param rhs is an expression.
   * @return An expression that represents the division `lhs / value`.
   */
  template<typename T,
           typename
           = typename std::enable_if<std::is_arithmetic<T>::value, T>::type>
  friend Expression<C> operator/(const T value, const Expression<C> &rhs)
  {
    if (value == 0) {
      return 0;
    }

    return Expression<C>(value) / rhs;
  }

  /**
   * @brief Sum an expression and a numeric value.
   *
   * This method builds an expression that represents the sum of the two
   * expressions passed as parameters.
   *
   * @tparam T is the type of numeric value.
   * @param lhs is an expression.
   * @param value is an expression.
   * @return An expression that represents the sum `lhs + value`.
   */
  template<typename T,
           typename
           = typename std::enable_if<std::is_arithmetic<T>::value, T>::type>
  friend inline Expression<C> operator+(const T value,
                                        const Expression<C> &rhs)
  {
    return rhs + value;
  }

  /**
   * @brief Subtract a numeric value from an expression.
   *
   * This method builds an expression that represents the subtraction
   * of a numeric value from an expression.
   *
   * @tparam T is the type of numeric value.
   * @param lhs is an expression.
   * @param value is an expression.
   * @return An expression that represents the subtraction `lhs - value`.
   */
  template<typename T,
           typename
           = typename std::enable_if<std::is_arithmetic<T>::value, T>::type>
  friend inline Expression<C> operator-(const Expression<C> &lhs,
                                        const T value)
  {
    return (lhs + (-value));
  }

  /**
   * @brief Multiply an expression and a numeric value.
   *
   * This method builds an expression that represents the product
   * of an expression and a numeric value.
   *
   * @tparam T is the type of numeric value.
   * @param lhs is an expression.
   * @param value is an expression.
   * @return An expression that represents the subtraction `lhs * value`.
   */
  template<typename T,
           typename
           = typename std::enable_if<std::is_arithmetic<T>::value, T>::type>
  friend inline Expression<C> operator*(const Expression<C> &lhs,
                                        const T value)
  {
    return value * lhs;
  }

  /**
   * @brief Divide an expression by a constant.
   *
   * This method builds an expression that represents the division between an
   * expression and a constant value.
   *
   * @tparam C1 is the type of numeric constants in the expression.
   * @tparam T is the type of numeric value.
   * @param lhs is an expression.
   * @param value is a constant value.
   * @return An expression that represents the division `lhs / value`.
   */
  template<typename T,
           typename
           = typename std::enable_if<std::is_arithmetic<T>::value, T>::type>
  friend inline Expression<C> operator/(const Expression<C> &lhs,
                                        const T value)
  {
    if (value == 1) {
      return lhs;
    }

    return lhs * (1 / static_cast<C>(value));
  }

  template<typename T>
  friend Expression<T> operator+(Expression<T> &&lhs, Expression<T> &&rhs);
  template<typename T>
  friend Expression<T> operator-(Expression<T> &&lhs, Expression<T> &&rhs);
  template<typename T>
  friend Expression<T> operator*(Expression<T> &&lhs, Expression<T> &&rhs);
  template<typename T>
  friend Expression<T> operator/(Expression<T> &&lhs, Expression<T> &&rhs);

  template<typename T>
  friend void std::swap(Expression<T> &a, Expression<T> &b);

  template<typename T>
  friend std::ostream &std::operator<<(std::ostream &os,
                                       const Expression<T> &ex);
};

/**
 * @brief A base class to represent algebraic expression.
 *
 * @tparam C is the type of numeric constants.
 */
template<typename C>
class _base_expression_type
{
public:
  typedef typename Symbol<C>::SymbolIdType SymbolIdType;

  /**
   * @brief Build an empty expression.
   */
  _base_expression_type() {}

  /**
   * @brief Get the expression type.
   *
   * @return The type of the expression.
   */
  virtual ExpressionType type() const = 0;

  /**
   * @brief Add an expression to the current one.
   *
   * This method builds an expression that represents the sum among the
   * current object and the parameter. This is done by merging the two
   * representations and deallocating the non-necessary components. The
   * original expressions depicted by the current object and by the
   * parameter will not be available anymore after the call.
   *
   * @param op is the expression to be added.
   * @return a pointer to an expression that represents the sum among
   *              the current object and the parameter.
   */
  virtual _base_expression_type<C> *add(_base_expression_type<C> *op)
  {
    if (!(this->has_symbols()) && this->evaluate() == 0) {
      delete this;

      return op;
    }
    switch (op->type()) {
    case CONSTANT: {
      C op_value = op->evaluate();
      if (op_value == 0) {
        delete op;

        return this;
      }

      _finite_sum_type<C> *sum = new _finite_sum_type<C>();

      sum->_constant = op_value;

      delete op;

      return sum->add(this);
    }
    case SYMBOL:
    case FINITE_PROD: {
      _finite_sum_type<C> *sum = new _finite_sum_type<C>();

      sum->_sum.push_back(op);
      return sum->add(this);
    }
    case FINITE_SUM:
    default:
      return op->add(this);
    }
  }

  /**
   * @brief Subtract an expression from the current one.
   *
   * This method builds an expression that represents the subtraction
   * of the parameter from the current object. This is done by merging
   * the two representations and deallocating the non-necessary components.
   * The original expressions depicted by the current object and by the
   * parameter will not be available anymore after the execution.
   *
   * @param op is the expression to be subtracted.
   * @return a pointer to an expression that represents the subtraction
   *          of the parameter from the current object.
   */
  virtual _base_expression_type<C> *subtract(_base_expression_type<C> *op)
  {
    if (!(op->has_symbols()) && op->evaluate() == 0) {
      delete op;

      return this;
    }
    return this->add(op->complement());
  }

  /**
   * @brief Multiply an expression to the current one.
   *
   * This method builds an expression that represents the multiplication
   * of the parameter and the current object. This is done by merging
   * the two representations and deallocating the non-necessary components.
   * The original expressions depicted by the current object and by the
   * parameter will not be available anymore after the call.
   *
   * @param op is the expression that multiplies the current object.
   * @return a pointer to an expression that represents the multiplication
   *          of the parameter and the current object.
   */
  virtual _base_expression_type<C> *multiply(_base_expression_type<C> *op)
  {
    if (!(this->has_symbols()) && this->evaluate() == 1) {
      delete this;

      return op;
    }
    if (!(this->has_symbols()) && this->evaluate() == 0) {
      delete op;

      return this;
    }
    switch (op->type()) {
    case CONSTANT: {
      const C op_value = op->evaluate();
      if (op_value == 1) {
        delete op;

        return this;
      }

      _finite_prod_type<C> *prod = new _finite_prod_type<C>();

      prod->_constant = op_value;

      delete op;

      return prod->multiply(this);
    }
    case SYMBOL:
    case FINITE_SUM: {
      _finite_prod_type<C> *prod = new _finite_prod_type<C>();

      prod->_numerator.push_back(op);
      return prod->multiply(this);
    }
    case FINITE_PROD:
    default:
      return op->multiply(this);
    }
  }

  /**
   * @brief Divide the current expression by another one.
   *
   * This method builds an expression that represents the division
   * of the current object by the parameter. This is done by merging
   * the two representations and deallocating the non-necessary components.
   * The original expressions depicted by the current object and by the
   * parameter will not be available anymore after the call.
   *
   * @param op is the expression that divides the current object.
   * @return a pointer to an expression that represents the division
   *          of the current object by the parameter.
   */
  virtual _base_expression_type<C> *divided_by(_base_expression_type<C> *op)
  {
    if (!(this->has_symbols()) && this->evaluate() == 1) {
      delete this;

      return op;
    }
    if (!(this->has_symbols()) && this->evaluate() == 0) {
      delete op;

      return this;
    }
    switch (op->type()) {
    case CONSTANT: {
      const C op_value = op->evaluate();
      if (op_value == 1) {
        delete op;

        return this;
      }
      _finite_prod_type<C> *prod = new _finite_prod_type<C>();

      prod->_constant = 1 / op_value;

      delete op;

      return prod->multiply(this);
    }
    case SYMBOL:
    case FINITE_SUM: {
      _finite_prod_type<C> *prod = new _finite_prod_type<C>();

      prod->_denominator.push_back(op);
      return prod->multiply(this);
    }
    case FINITE_PROD:
    default:
      _finite_prod_type<C> *prod = new _finite_prod_type<C>();
      _finite_prod_type<C> *op_prod = (_finite_prod_type<C> *)op;

      std::swap(prod->_denominator, op_prod->_numerator);
      std::swap(prod->_numerator, op_prod->_denominator);
      prod->_constant = 1 / op_prod->_constant;
      return prod->multiply(this);
    }
  }

  /**
   * @brief Add a value to the current expression.
   *
   * This method builds an expression that represents the sum among the
   * current object and a constant value. The original expression
   * depicted by the current object will not be available anymore after
   * the execution.
   *
   * @param value is the constant value to be added.
   * @return a pointer to an expression that represents the sum among
   *              the current object and the constant value.
   */
  virtual _base_expression_type<C> *add(const C &value)
  {
    _finite_sum_type<C> *sum = new _finite_sum_type<C>();

    sum->_constant = value;
    sum->_sum.push_back(this);

    return sum;
  }

  /**
   * @brief Subtract a value to the current expression.
   *
   * This method builds an expression that represents the subtraction
   * of a constant value from the current expression. The original
   * expression depicted by the current object will not be available
   * anymore after the call.
   *
   * @param value is the constant value to be subtracted.
   * @return a pointer to an expression that represents the subtraction
   *              among the current object and the constant value.
   */
  virtual inline _base_expression_type<C> *subtract(const C &value)
  {
    const C compl_value = -value;

    return this->add(compl_value);
  }

  /**
   * @brief Multiply a value to the current expression.
   *
   * This method builds an expression that represents the product
   * between the current object and a constant value. The original
   * expression depicted by the current object will not be available
   * anymore after the call.
   *
   * @param value is the constant value to be multiplied.
   * @return a pointer to an expression that represents the product
   *              between the current object and the constant value.
   */
  virtual _base_expression_type<C> *multiply(const C &value)
  {
    _finite_prod_type<C> *prod = new _finite_prod_type<C>();

    prod->_constant = value;
    prod->_numerator.push_back(this);

    return prod;
  }

  /**
   * @brief Divide the current expression by a costant value.
   *
   * This method builds an expression that represents the division
   * of the current object by the parameter. The original
   * expression depicted by the current object will not be
   * available anymore after the call.
   *
   * @param value is the value that divides the current object.
   * @return a pointer to an expression that represents the division
   *          of the current object by the constant value.
   */
  virtual _base_expression_type<C> *divided_by(const C &value)
  {
    const C rec_value = 1 / value;

    return this->multiply(rec_value);
  }

  /**
   * @brief Complement the expression.
   *
   * @return the complementar expression.
   */
  virtual _base_expression_type<C> *complement() = 0;

  /**
   * @brief Multiply all the products in a list by the current object.
   *
   * This method multiplies all the product in a list by the current object and
   * returns the list of the products. The list of products will be not
   * available anymore after the call.
   *
   * @param prods is a list of products.
   * @return the list of the products between the current object and the
   * products in the `prods`.
   */
  virtual std::list<_base_expression_type<C> *>
  multiply(std::list<_base_expression_type<C> *> &prods)
  {
    std::list<_base_expression_type<C> *> result;

    for (auto p_it = std::begin(prods); p_it != std::end(prods); ++p_it) {
      result.push_back((*p_it)->multiply(this->clone()));
    }
    prods.clear();

    return result;
  }

  /**
   * @brief Turn the expression into a sum of products, a constant, or a
   * symbol.
   *
   * This method returns an expression that is sum of products, a constant,
   * or a symbol and that is algebraic equivalent to the current object.
   *
   * @return A sum of products, a constant, or a symbol.
   */
  virtual _base_expression_type<C> *expand() const
  {
    return this->clone();
  }

  /**
   * @brief Clone the current object.
   *
   * @return A clone of the current object.
   */
  virtual _base_expression_type<C> *clone() const = 0;

  /**
   * @brief Get the ids of the symbols in the expression.
   *
   * @return The set of the symbol ids in the expression.
   */
  virtual std::set<SymbolIdType> get_symbol_ids() const = 0;

  /**
   * @brief Test the presence of any symbol.
   *
   * @return true if and only if the expression as one symbol at least.
   */
  virtual bool has_symbols() const = 0;

  /**
   * @brief Replace symbol occurences by using expressions.
   *
   * This method replaces any occurence of the symbols whose ids are in
   * the domain of `replacement` with a clone of the corresponding expressions.
   * This method updates this object.
   *
   * @param replacements associates symbol ids to their replacements.
   * @return A pointer to the updated object.
   */
  virtual _base_expression_type<C> *replace(
      const std::map<SymbolIdType, _base_expression_type<C> *> &replacements)
      = 0;

  /**
   * @brief Numerically evaluate the expression.
   *
   * @return The numeric evaluation of the expression.
   */
  virtual C evaluate() const = 0;

  /**
   * @brief Get the coefficient of a term having a given degree.
   *
   * @param symbol_id is the symbol id whose term coefficient is aimed.
   * @param degree is the degree of the aimed term.
   * @return The coefficient of the term in which the symbol having id
   * `symbol_id` has degree `degree`.
   */
  virtual _base_expression_type<C> *get_coeff(const SymbolIdType &symbol_id,
                                              const int &degree) const = 0;

  /**
   * @brief Get the coefficients of the polynomial expression.
   *
   * @param symbol_id is the symbol id whose term coefficient is aimed.
   * @return The coefficients of the polynomial expression on the
   *          symbol whose id is `symbol_id`.
   */
  virtual std::map<int, _base_expression_type<C> *>
  get_coeffs(const SymbolIdType &symbol_id) const = 0;

  /**
   * @brief Get the degree of a symbol.
   *
   * @param symbol_id is the id of the symbol whose degree is aimed.
   * @return the degree of the parameter in the expression.
   */
  virtual int degree(const SymbolIdType &symbol_id) const = 0;

  /**
   * @brief Print the expression in an output stream.
   *
   * @param os is the output stream in which the expression must be printed.
   */
  virtual void print(std::ostream &os) const = 0;

  /**
   * @brief Check whether this is the constant 0.
   *
   * @return true if and only if this is the constant 0.
   */
  bool is_zero() const
  {
    return (type() == CONSTANT
            && ((_constant_type<C> *)this)->get_value() == 0);
  }

  /**
   * @brief Destroy the base expression type object
   */
  virtual ~_base_expression_type() {}
};

/**
 * @brief A class to represent constants.
 *
 * @tparam C is the type of numeric constants.
 */
template<typename C>
class _constant_type : public _base_expression_type<C>
{
  C _value; //!< The numerical value of the constant.
public:
  typedef typename Symbol<C>::SymbolIdType SymbolIdType;

  /**
   * @brief Build a new constant expression.
   *
   * @param value is the value of the constant.
   */
  _constant_type(const C value): _base_expression_type<C>(), _value(value) {}

  /**
   * @brief Copy constructor.
   *
   * @param orig is the model for the new constant.
   */
  _constant_type(const _constant_type<C> &orig):
      _base_expression_type<C>(), _value(orig._value)
  {
  }

  /**
   * @brief Get the constant value.
   *
   * @return the value of the constant.
   */
  const C &get_value() const
  {
    return _value;
  }

  /**
   * @brief Get the expression type.
   *
   * @return The value CONSTANT.
   */
  ExpressionType type() const
  {
    return CONSTANT;
  }

  /**
   * @brief Add an expression to the current one.
   *
   * This method builds an expression that represents the sum among the
   * current object and the parameter. This is done by merging the two
   * representations and deallocating the non-necessary components. The
   * original expressions depicted by the current object and by the
   * parameter will not be available anymore after the call.
   *
   * @param op is the expression to be added.
   * @return a pointer to an expression that represents the sum among
   *              the current object and the parameter.
   */
  _base_expression_type<C> *add(_base_expression_type<C> *op)
  {
    if (this->evaluate() == 0) {
      delete this;

      return op;
    }
    switch (op->type()) {
    case CONSTANT:
      _value += op->evaluate();

      delete op;

      return this;

    default:
      return op->add(this);
    }
  }

  /**
   * @brief Subtract an expression from the current one.
   *
   * This method builds an expression that represents the subtraction
   * of the parameter from the current object. This is done by merging
   * the two representations and deallocating the non-necessary components.
   * The original expressions depicted by the current object and by the
   * parameter will not be available anymore after the call.
   *
   * @param op is the expression to be subtracted.
   * @return a pointer to an expression that represents the subtraction
   *          of the parameter from the current object.
   */
  _base_expression_type<C> *subtract(_base_expression_type<C> *op)
  {
    if (this->evaluate() == 0) {
      delete this;

      return op;
    }
    switch (op->type()) {
    case CONSTANT:
      _value -= op->evaluate();

      delete op;

      return this;

    default:
      _constant_type<C> *minus1 = new _constant_type<C>(-1);
      return this->add(minus1->multiply(op));
    }
  }

  /**
   * @brief Multiply an expression to the current one.
   *
   * This method builds an expression that represents the multiplication
   * of the parameter and the current object. This is done by merging
   * the two representations and deallocating the non-necessary components.
   * The original expressions depicted by the current object and by the
   * parameter will not be available anymore after the call.
   *
   * @param op is the expression that multiplies the current object.
   * @return a pointer to an expression that represents the multiplication
   *          of the parameter and the current object.
   */
  _base_expression_type<C> *multiply(_base_expression_type<C> *op)
  {
    if (this->evaluate() == 0) {
      delete op;

      return this;
    }
    if (this->evaluate() == 1) {
      delete this;

      return op;
    }
    switch (op->type()) {
    case CONSTANT:
      _value *= op->evaluate();

      delete op;

      return this;

    default:
      return op->multiply(this);
    }
  }

  /**
   * @brief Divide the current expression by another one.
   *
   * This method builds an expression that represents the division
   * of the current object by the parameter. This is done by merging
   * the two representations and deallocating the non-necessary components.
   * The original expressions depicted by the current object and by the
   * parameter will not be available anymore after the call.
   *
   * @param op is the expression that divides the current object.
   * @return a pointer to an expression that represents the division
   *          of the current object by the parameter.
   */
  _base_expression_type<C> *divided_by(_base_expression_type<C> *op)
  {
    if (this->evaluate() == 0) {
      delete op;

      return this;
    }
    if (this->evaluate() == 1) {
      delete this;

      return op;
    }
    switch (op->type()) {
    case CONSTANT:
      _value /= op->evaluate();

      delete op;

      return this;

    default:
      _finite_prod_type<C> *prod = new _finite_prod_type<C>();

      prod->multiply(this);
      return prod->divided_by(op);
    }
  }

  /**
   * @brief Add a value to the current expression.
   *
   * This method builds an expression that represents the sum among the
   * current object and a constant value. The original expression
   * depicted by the current object will not be available anymore after
   * the execution.
   *
   * @param value is the constant value to be added.
   * @return a pointer to an expression that represents the sum among
   *              the current object and the constant value.
   */
  _base_expression_type<C> *add(const C &value)
  {
    _value += value;

    return this;
  }

  /**
   * @brief Subtract a value to the current expression.
   *
   * This method builds an expression that represents the subtraction
   * of a constant value from the current expression. The original
   * expression depicted by the current object will not be available
   * anymore after the call.
   *
   * @param value is the constant value to be subtracted.
   * @return a pointer to an expression that represents the subtraction
   *              of the constant value from the current object.
   */
  _base_expression_type<C> *subtract(const C &value)
  {
    _value -= value;

    return this;
  }

  /**
   * @brief Multiply a value to the current expression.
   *
   * This method builds an expression that represents the product
   * between the current object and a constant value. The original
   * expression depicted by the current object will not be available
   * anymore after the call.
   *
   * @param value is the constant value to be multiplied.
   * @return a pointer to an expression that represents the product
   *              between the current object and the constant value.
   */
  _base_expression_type<C> *multiply(const C &value)
  {
    _value *= value;

    return this;
  }

  /**
   * @brief Divide the current expression by a costant value.
   *
   * This method builds an expression that represents the division
   * of the current object by the parameter. The original
   * expression depicted by the current object will not be
   * available anymore after the call.
   *
   * @param value is the value that divides the current object.
   * @return a pointer to an expression that represents the division
   *          of the current object by the constant value.
   */
  _base_expression_type<C> *divided_by(const C &value)
  {
    _value /= value;

    return this;
  }

  /**
   * @brief Complement the expression.
   *
   * @return the complementar expression.
   */
  _base_expression_type<C> *complement()
  {
    _value = -_value;

    return this;
  }

  /**
   * @brief Replace symbol occurences by using expressions.
   *
   * This method replaces any occurence of the symbols whose ids are in
   * the domain of `replacement` with a clone of the corresponding expressions.
   * This method updates this object.
   *
   * @param replacements associates symbol ids to their replacements.
   * @return A pointer to the updated object.
   */
  _base_expression_type<C> *replace(
      const std::map<SymbolIdType, _base_expression_type<C> *> &replacements)
  {
    (void)replacements;

    return this;
  }

  /**
   * @brief Clone the current object.
   *
   * @return A clone of the current object.
   */
  _base_expression_type<C> *clone() const
  {
    return new _constant_type<C>(*this);
  }

  /**
   * @brief Get the ids of the symbols in the expression.
   *
   * @return The set of the symbol ids in the expression.
   */
  std::set<SymbolIdType> get_symbol_ids() const
  {
    return std::set<SymbolIdType>();
  }

  /**
   * @brief Test the presence of any symbol.
   *
   * @return true if and only if the expression as one symbol at least.
   */
  bool has_symbols() const
  {
    return false;
  }

  /**
   * @brief Numerically evaluate the expression.
   *
   * @return The numeric evaluation of the expression.
   */
  C evaluate() const
  {
    return _value;
  }

  /**
   * @brief Get the coefficient of a term having a given degree.
   *
   * @param symbol_id is the symbol id whose term coefficient is aimed.
   * @param degree is the degree of the aimed term.
   * @return The coefficient of the term in which the symbol having id
   * `symbol_id` has degree `degree`.
   */
  _base_expression_type<C> *get_coeff(const SymbolIdType &symbol_id,
                                      const int &degree) const
  {
    (void)symbol_id;

    return new _constant_type(degree == 0 ? _value : 0);
  }

  /**
   * @brief Get the coefficients of the polynomial expression.
   *
   * @param symbol_id is the symbol id whose term coefficient is aimed.
   * @return The coefficients of the polynomial expression on the
   *          symbol whose id is `symbol_id`.
   */
  std::map<int, _base_expression_type<C> *>
  get_coeffs(const SymbolIdType &symbol_id) const
  {
    (void)symbol_id;

    std::map<int, _base_expression_type<C> *> res;

    res[0] = new _constant_type<C>(_value);

    return res;
  }

  /**
   * @brief Get the degree of a symbol.
   *
   * @param symbol_id is the id of the symbol whose degree is aimed.
   * @return the degree of the parameter in the expression, i.e., 0.
   */
  int degree(const SymbolIdType &symbol_id) const
  {
    (void)symbol_id;

    return 0;
  }

  /**
   * @brief Print the expression in an output stream.
   *
   * @param os is the output stream in which the expression must be printed.
   */
  void print(std::ostream &os) const
  {
    os << _value;
  }

  ~_constant_type()
  {
    /*
    std::cout << "QUI ";
    this->print(std::cout);

    std::cout << " T" <<std::endl;
    */
  }
};

/**
 * @brief A class to represent finite sums.
 *
 * @tparam C is the type of numeric constants.
 */
template<typename C>
class _finite_sum_type : public _base_expression_type<C>
{
  C _constant;
  std::list<_base_expression_type<C> *>
      _sum; //!< The finite list of non-constant expressions.
public:
  typedef typename Symbol<C>::SymbolIdType SymbolIdType;

  /**
   * @brief Build an empty finite sum.
   */
  _finite_sum_type(): _base_expression_type<C>(), _constant(0), _sum() {}

  /**
   * @brief Copy constructor.
   *
   * @param orig is the model for the new finite sum.
   */
  _finite_sum_type(const _finite_sum_type<C> &orig):
      _base_expression_type<C>(), _constant(orig._constant), _sum()
  {
    for (auto it = std::begin(orig._sum); it != std::end(orig._sum); ++it) {
      _sum.push_back((*it)->clone());
    }
  }

  /**
   * @brief Build a finite sum of products.
   *
   * @param orig is a list of products that must be added.
   */
  _finite_sum_type(std::list<_base_expression_type<C> *> &model):
      _base_expression_type<C>(), _constant(0), _sum()
  {
    for (auto it = std::begin(model); it != std::end(model); ++it) {
      _sum.push_back(*it);
    }

    model.clear();
  }

  /**
   * @brief Get the expression type.
   *
   * @return The value FINITE_SUM.
   */
  ExpressionType type() const
  {
    return FINITE_SUM;
  }

  /**
   * @brief Add an expression to the current one.
   *
   * This method builds an expression that represents the sum among the
   * current object and the parameter. This is done by merging the two
   * representations and deallocating the non-necessary components. The
   * original expressions depicted by the current object and by the
   * parameter will not be available anymore after the call.
   *
   * @param op is the expression to be added.
   * @return a pointer to an expression that represents the sum among
   *              the current object and the parameter.
   */
  _base_expression_type<C> *add(_base_expression_type<C> *op)
  {
    switch (op->type()) {
    case FINITE_SUM: {
      _finite_sum_type<C> *op_sum = (_finite_sum_type<C> *)op;

      _constant += op_sum->_constant;
      _sum.splice(std::end(_sum), op_sum->_sum);

      delete op;

      return this;
    }
    case CONSTANT:
      _constant += op->evaluate();

      delete op;

      if (_sum.size() == 0) {
        _constant_type<C> *res = new _constant_type<C>(_constant);

        delete this;

        return res;
      }
      return this;

    default:
      _sum.push_back(op);
    }

    return this;
  };

  /**
   * @brief Add a value to the current expression.
   *
   * This method builds an expression that represents the sum among the
   * current object and a constant value. The original expression
   * depicted by the current object will not be available anymore after
   * the execution.
   *
   * @param value is the constant value to be added.
   * @return a pointer to an expression that represents the sum among
   *              the current object and the constant value.
   */
  _base_expression_type<C> *add(const C &value)
  {
    _constant += value;

    return this;
  }

  /**
   * @brief Subtract a value to the current expression.
   *
   * This method builds an expression that represents the subtraction
   * of a constant value from the current expression. The original
   * expression depicted by the current object will not be available
   * anymore after the call.
   *
   * @param value is the constant value to be subtracted.
   * @return a pointer to an expression that represents the sum among
   *              the current object and the constant value.
   */
  _base_expression_type<C> *subtract(const C &value)
  {
    _constant -= value;

    return this;
  }

  /**
   * @brief Multiply all the products in a list by the current object.
   *
   * This method multiplies all the product in a list by the current object and
   * returns the list of the products. The list of products will be not
   * available anymore after the call.
   *
   * @param prods is a list of products.
   * @return the list of the products between the current object and the
   * products in the `prods`.
   */
  std::list<_base_expression_type<C> *>
  multiply(std::list<_base_expression_type<C> *> &prods)
  {
    std::list<_base_expression_type<C> *> result;

    for (auto s_it = std::begin(_sum); s_it != std::end(_sum); ++s_it) {
      for (auto p_it = std::begin(prods); p_it != std::end(prods); ++p_it) {
        _base_expression_type<C> *p_clone = (*p_it)->clone();

        result.push_back(p_clone->multiply((*s_it)->clone()));
      }
      delete *s_it;
    }
    _sum.clear();

    if (_constant != 0) {
      for (auto p_it = std::begin(prods); p_it != std::end(prods); ++p_it) {
        result.push_back((*p_it)->multiply(_constant));
      }
    }
    prods.clear();

    return result;
  }

  /**
   * @brief Complement the expression.
   *
   * @return the complementar expression.
   */
  _base_expression_type<C> *complement()
  {
    _constant = -_constant;
    for (auto it = std::begin(_sum); it != std::end(_sum); ++it) {
      (*it) = (*it)->complement();
    }

    return this;
  }

  /**
   * @brief Turn the expression into a sum of products, a constant, or a
   * symbol.
   *
   * This method returns an expression that is sum of products, a constant,
   * or a symbol and that is algebraic equivalent to the current object.
   *
   * @return A sum of products, a constant, or a symbol.
   */
  _base_expression_type<C> *expand() const
  {
    _finite_sum_type<C> *new_obj = new _finite_sum_type<C>();
    std::list<_base_expression_type<C> *> &new_sum = new_obj->_sum;
    C &constant = new_obj->_constant;

    constant = _constant;

    for (auto it = std::begin(_sum); it != std::end(_sum); ++it) {
      _base_expression_type<C> *ex_it = (*it)->expand();

      switch (ex_it->type()) {
      case FINITE_SUM: {
        _finite_sum_type<C> *ex_it_sum = (_finite_sum_type<C> *)ex_it;
        for (auto e_it = std::begin(ex_it_sum->_sum);
             e_it != std::end(ex_it_sum->_sum); ++e_it) {
          if ((*e_it)->type() == CONSTANT) {
            constant += ((_constant_type<C> *)(*e_it))->get_value();

            delete *e_it;
          } else {
            new_sum.push_back(*e_it);
          }
        }
        ex_it_sum->_sum.clear();

        delete ex_it_sum;
        break;
      }
      case CONSTANT: {
        constant += ((_constant_type<C> *)ex_it)->get_value();

        delete ex_it;
        break;
      }
      default:
        new_sum.push_back(ex_it);
      }
    }

    return new_obj;
  }

  /**
   * @brief Clone the current object.
   *
   * @return A clone of the current object.
   */
  _base_expression_type<C> *clone() const
  {
    return new _finite_sum_type<C>(*this);
  }

  /**
   * @brief Get the ids of the symbols in the expression.
   *
   * @return The set of the symbol ids in the expression.
   */
  std::set<SymbolIdType> get_symbol_ids() const
  {
    std::set<SymbolIdType> ids;

    for (auto it = std::begin(_sum); it != std::end(_sum); ++it) {
      std::set<SymbolIdType> it_ids = (*it)->get_symbol_ids();

      for (auto it_it = std::begin(it_ids); it_it != std::end(it_ids);
           ++it_it) {
        ids.insert(*it_it);
      }
    }

    return ids;
  }

  /**
   * @brief Test the presence of any symbol.
   *
   * @return true if and only if the expression as one symbol at least.
   */
  bool has_symbols() const
  {
    for (auto it = std::begin(_sum); it != std::end(_sum); ++it) {
      if ((*it)->has_symbols()) {
        return true;
      }
    }

    return false;
  }

  /**
   * @brief Replace symbol occurences by using expressions.
   *
   * This method replaces any occurence of the symbols whose ids are in
   * the domain of `replacement` with a clone of the corresponding expressions.
   * This method updates this object.
   *
   * @param replacements associates symbol ids to their replacements.
   * @return A pointer to the updated object.
   */
  _base_expression_type<C> *replace(
      const std::map<SymbolIdType, _base_expression_type<C> *> &replacements)
  {
    std::list<_base_expression_type<C> *> new_sum;
    for (auto it = std::begin(_sum); it != std::end(_sum); ++it) {
      _base_expression_type<C> *r_it = (*it)->replace(replacements);
      switch (r_it->type()) {
      case FINITE_SUM: {
        _finite_sum_type<C> *r_it_sum = (_finite_sum_type<C> *)r_it;
        _constant += r_it_sum->_constant;

        new_sum.splice(std::end(new_sum), r_it_sum->_sum);

        delete r_it;
        break;
      }
      case CONSTANT:
        _constant += ((_constant_type<C> *)r_it)->get_value();

        delete r_it;
        break;
      default:
        new_sum.push_back(r_it);
      }
    }

    _sum.clear();

    if (new_sum.size() > 1) {
      swap(_sum, new_sum);

      return this;
    }

    if (_constant == 0) {
      if (new_sum.size() == 1) {
        delete this;

        return new_sum.front();
      }
    }

    if (new_sum.size() == 1) {
      if (_constant != 0) {
        swap(_sum, new_sum);

        return this;
      }

      // if the sum consists in at most one element
      // we do not need a sum
      delete this;

      return new_sum.front();
    }

    // if the sum consists in at most one element
    // we do not need a sum

    _constant_type<C> *result = new _constant_type<C>(_constant);
    delete this;

    return result;
  }

  /**
   * @brief Numerically evaluate the expression.
   *
   * @return The numeric evaluation of the expression.
   */
  C evaluate() const
  {
    C total = 0;
    for (auto it = std::begin(_sum); it != std::end(_sum); ++it) {
      total += (*it)->evaluate();
    }

    return total;
  }

  /**
   * @brief Get the coefficient of a term having a given degree.
   *
   * @param symbol_id is the symbol id whose term coefficient is aimed.
   * @param degree is the degree of the aimed term.
   * @return The coefficient of the term in which the symbol having id
   * `symbol_id` has degree `degree`.
   */
  _base_expression_type<C> *get_coeff(const SymbolIdType &symbol_id,
                                      const int &degree) const
  {
    _base_expression_type<C> *total_coeff = new _finite_sum_type<C>();

    if (degree == 0) {
      ((_finite_sum_type<C> *)total_coeff)->_constant = this->_constant;
    }

    for (auto it = std::begin(_sum); it != std::end(_sum); ++it) {
      auto coeff_it = (*it)->get_coeff(symbol_id, degree);

      if (coeff_it != nullptr) {
        total_coeff = total_coeff->add(coeff_it);
      }
    }

    return total_coeff;
  }

  /**
   * @brief Get the coefficients of the polynomial expression.
   *
   * @param symbol_id is the symbol id whose term coefficient is aimed.
   * @return The coefficients of the polynomial expression on the
   *          symbol whose id is `symbol_id`.
   */
  std::map<int, _base_expression_type<C> *>
  get_coeffs(const SymbolIdType &symbol_id) const
  {
    std::map<int, _base_expression_type<C> *> res;

    res[0] = new _constant_type<C>(this->_constant);

    for (auto it = std::begin(_sum); it != std::end(_sum); ++it) {
      auto map_it = (*it)->get_coeffs(symbol_id);
      for (auto it_coeff = std::begin(map_it); it_coeff != std::end(map_it);
           ++it_coeff) {
        if (res.find(it_coeff->first) == std::end(res)) {
          res[it_coeff->first] = it_coeff->second;
        } else {
          res[it_coeff->first] = res[it_coeff->first]->add(it_coeff->second);
        }
      }
    }

    return res;
  }

  /**
   * @brief Get the degree of a symbol.
   *
   * @param symbol_id is the id of the symbol whose degree is aimed.
   * @return the degree of the parameter in the expression, i.e.,
   *          the maximum degree among the addends.
   */
  int degree(const SymbolIdType &symbol_id) const
  {
    if (_sum.size() == 0) {
      return 0;
    }

    auto it = std::begin(_sum);
    int max_degree = (*it)->degree(symbol_id);

    for (++it; it != std::end(_sum); ++it) {
      int new_degree = (*it)->degree(symbol_id);

      if (new_degree > max_degree) {
        max_degree = new_degree;
      }
    }

    return max_degree;
  }

  /**
   * @brief Print the expression in an output stream.
   *
   * @param os is the output stream in which the expression must be printed.
   */
  void print(std::ostream &os) const
  {
    if (_constant != 0 || _sum.size() == 0) {
      os << _constant;
    }

    for (auto it = std::begin(_sum); it != std::end(_sum); ++it) {
      if (it != std::begin(_sum) || _constant != 0) {
        os << " + ";
      }
      switch ((*it)->type()) {
      case FINITE_SUM:
        os << "(";
        (*it)->print(os);
        os << ")";
        break;
      default:
        (*it)->print(os);
      }
    }
  }

  ~_finite_sum_type()
  {
    for (auto it = std::begin(_sum); it != std::end(_sum); ++it) {
      delete *it;
    }

    _sum.clear();
  }

  template<typename T>
  friend class _base_expression_type;
};

/**
 * @brief A class to represent finite products.
 *
 * @tparam C is the type of numeric constants.
 */
template<typename C>
class _finite_prod_type : public _base_expression_type<C>
{
  C _constant; //!< The numeric constant that multiplies this product.
  std::list<_base_expression_type<C> *>
      _numerator; //!< The numerator list of this product.
  std::list<_base_expression_type<C> *>
      _denominator; //!< The denominator list of this product.

  static void print_list(std::ostream &os,
                         const std::list<_base_expression_type<C> *> &_list,
                         const C constant = 1)
  {
    if (constant != 1 || _list.size() == 0) {
      os << constant;
    }

    for (auto it = std::begin(_list); it != std::end(_list); ++it) {
      if (it != std::begin(_list) || constant != 1) {
        os << "*";
      }
      switch ((*it)->type()) {
      case FINITE_SUM:
        os << "(";
        (*it)->print(os);
        os << ")";
        break;
      default:
        (*it)->print(os);
      }
    }
  }

  /**
   * @brief Constructor.
   *
   * @param constant is a constant to initialize the new product.
   */
  _finite_prod_type(const C &constant):
      _base_expression_type<C>(), _constant(constant), _numerator(),
      _denominator()
  {
  }

public:
  typedef typename Symbol<C>::SymbolIdType SymbolIdType;

  /**
   * @brief Build an empty finite product.
   */
  _finite_prod_type():
      _base_expression_type<C>(), _constant(1), _numerator(), _denominator()
  {
  }

  /**
   * @brief Copy constructor.
   *
   * @param orig is a model for the new finite product.
   */
  _finite_prod_type(const _finite_prod_type<C> &orig):
      _base_expression_type<C>(), _constant(orig._constant), _numerator(),
      _denominator()
  {
    for (auto it = std::begin(orig._numerator);
         it != std::end(orig._numerator); ++it) {
      _numerator.push_back((*it)->clone());
    }

    for (auto it = std::begin(orig._denominator);
         it != std::end(orig._denominator); ++it) {
      _denominator.push_back((*it)->clone());
    }
  }

  /**
   * @brief Get the expression type.
   *
   * @return The value FINITE_PROD.
   */
  ExpressionType type() const
  {
    return FINITE_PROD;
  }

  /**
   * @brief Multiply an expression to the current one.
   *
   * This method builds an expression that represents the multiplication
   * of the parameter and the current object. This is done by merging
   * the two representations and deallocating the non-necessary components.
   * The original expressions depicted by the current object and by the
   * parameter will not be available anymore after the call.
   *
   * @param op is the expression that multiplies the current object.
   * @return a pointer to an expression that represents the multiplication
   *          of the parameter and the current object.
   */
  _base_expression_type<C> *multiply(_base_expression_type<C> *op)
  {
    switch (op->type()) {
    case FINITE_PROD: {
      _finite_prod_type<C> *op_prod = (_finite_prod_type<C> *)op;

      _constant *= op_prod->_constant;

      _numerator.splice(std::end(_numerator), op_prod->_numerator);
      _denominator.splice(std::end(_denominator), op_prod->_denominator);

      delete op_prod;

      break;
    }
    case CONSTANT: {
      _constant_type<C> *op_const = (_constant_type<C> *)op;

      _constant *= op_const->get_value();

      delete op_const;

      break;
    }
    default:
      _numerator.push_back(op);
    }

    if (_denominator.size() == 0) {
      if (_constant == 0 || _numerator.size() == 0) {
        _constant_type<C> *result = new _constant_type<C>(_constant);

        delete this;

        return result;
      }
      if (_constant == 1 && _numerator.size() == 1) {

        _base_expression_type<C> *result = _numerator.front();

        _numerator.clear();

        delete this;

        return result;
      }
    }

    return this;
  }

  /**
   * @brief Divide the current expression by another one.
   *
   * This method builds an expression that represents the division
   * of the current object by the parameter. This is done by merging
   * the two representations and deallocating the non-necessary components.
   * The original expressions depicted by the current object and by the
   * parameter will not be available anymore after the call.
   *
   * @param op is the expression that divides the current object.
   * @return a pointer to an expression that represents the division
   *          of the current object by the parameter.
   */
  _base_expression_type<C> *divided_by(_base_expression_type<C> *op)
  {
    switch (op->type()) {
    case FINITE_PROD: {
      _finite_prod_type<C> *op_prod = (_finite_prod_type<C> *)op;

      _constant /= op_prod->_constant;

      _numerator.splice(std::end(_numerator), op_prod->_denominator);
      _denominator.splice(std::end(_denominator), op_prod->_numerator);

      delete op;

      break;
    }
    case CONSTANT: {
      _constant_type<C> *op_const = (_constant_type<C> *)op;

      _constant /= op_const->get_value();

      delete op_const;

      break;
    }
    default:
      _denominator.push_back(op);
    }

    return this;
  }

  /**
   * @brief Multiply a value to the current expression.
   *
   * This method builds an expression that represents the product
   * between the current object and a constant value. The original
   * expression depicted by the current object will not be available
   * anymore after the call.
   *
   * @param value is the constant value to be multiplied.
   * @return a pointer to an expression that represents the product
   *              between the current object and the constant value.
   */
  _base_expression_type<C> *multiply(const C &value)
  {
    _constant *= value;

    return this;
  }

  /**
   * @brief Divide the current expression by a costant value.
   *
   * This method builds an expression that represents the division
   * of the current object by the parameter. The original
   * expression depicted by the current object will not be
   * available anymore after the call.
   *
   * @param value is the value that divides the current object.
   * @return a pointer to an expression that represents the division
   *          of the current object by the constant value.
   */
  _base_expression_type<C> *divided_by(const C &value)
  {
    _constant /= value;

    return this;
  }

  /**
   * @brief Complement the expression.
   *
   * @return the complementar expression.
   */
  _base_expression_type<C> *complement()
  {
    _constant = -_constant;

    return this;
  }

  /**
   * @brief Turn the expression into a sum of products, a constant, or a
   * symbol.
   *
   * This method returns an expression that is sum of products, a constant,
   * or a symbol and that is algebraic equivalent to the current object.
   *
   * @return A sum of products, a constant, or a symbol.
   */
  _base_expression_type<C> *expand() const
  {
    C base_const = this->_constant;

    try {
      for (auto it = std::begin(_denominator); it != std::begin(_denominator);
           ++it) {
        base_const /= (*it)->evaluate();
      }
    } catch (std::runtime_error &) {
      throw std::runtime_error("Non-constant denominator not supported.");
    }

    std::list<_base_expression_type<C> *> result;

    result.push_back(new _constant_type<C>(base_const));

    for (auto it = std::begin(_numerator); it != std::end(_numerator); ++it) {
      _base_expression_type<C> *new_it = (*it)->expand();

      result = new_it->multiply(result);

      delete new_it;
    }
    return new _finite_sum_type<C>(result);
  }

  /**
   * @brief Clone the current object.
   *
   * @return A clone of the current object.
   */
  _base_expression_type<C> *clone() const
  {
    return new _finite_prod_type<C>(*this);
  }

  /**
   * @brief Get the ids of the symbols in the expression.
   *
   * @return The set of the symbol ids in the expression.
   */
  std::set<SymbolIdType> get_symbol_ids() const
  {
    std::set<SymbolIdType> ids;

    for (auto &_list: {_numerator, _denominator}) {
      for (auto it = std::begin(_list); it != std::end(_list); ++it) {
        std::set<SymbolIdType> it_ids = (*it)->get_symbol_ids();

        for (auto it_it = std::begin(it_ids); it_it != std::end(it_ids);
             ++it_it) {
          ids.insert(*it_it);
        }
      }
    }

    return ids;
  }

  /**
   * @brief Test the presence of any symbol.
   *
   * @return true if and only if the expression as one symbol at least.
   */
  bool has_symbols() const
  {
    for (auto &_list: {_numerator, _denominator}) {
      for (auto it = std::begin(_list); it != std::end(_list); ++it) {
        if ((*it)->has_symbols()) {
          return true;
        }
      }
    }

    return false;
  }

  /**
   * @brief Replace symbol occurences by using expressions.
   *
   * This method replaces any occurence of the symbols whose ids are in
   * the domain of `replacement` with a clone of the corresponding expressions.
   * This method updates this object.
   *
   * @param replacements associates symbol ids to their replacements.
   * @return A pointer to the updated object.
   */
  _base_expression_type<C> *replace(
      const std::map<SymbolIdType, _base_expression_type<C> *> &replacements)
  {
    _base_expression_type<C> *result = new _constant_type<C>(this->_constant);
    for (auto it = std::begin(_numerator); it != std::end(_numerator); ++it) {
      if (!(*it)->is_zero()) {
        result = result->multiply((*it)->replace(replacements));
      } else {
        delete *it;
      }
    }
    _numerator.clear();

    for (auto it = std::begin(_denominator); it != std::end(_denominator);
         ++it) {
      if (!(*it)->is_zero()) {
        result->divided_by((*it)->replace(replacements));
      } else {
        delete *it;
      }
    }
    _denominator.clear();

    delete this;

    return result;
  }

  /**
   * @brief Numerically evaluate the expression.
   *
   * @return The numeric evaluation of the expression.
   */
  C evaluate() const
  {
    C prod = this->_constant;
    for (auto it = std::begin(_numerator); it != std::end(_numerator); ++it) {
      prod *= (*it)->evaluate();
    }
    for (auto it = std::begin(_denominator); it != std::end(_denominator);
         ++it) {
      prod /= (*it)->evaluate();
    }

    return prod;
  }

  /**
   * @brief Get the coefficient of a term having a given degree.
   *
   * @param symbol_id is the symbol id whose term coefficient is aimed.
   * @param degree is the degree of the aimed term.
   * @return The coefficient of the term in which the symbol having id
   * `symbol_id` has degree `degree`.
   */
  _base_expression_type<C> *get_coeff(const SymbolIdType &symbol_id,
                                      const int &degree) const
  {
    C constant = this->_constant;

    try {
      for (auto it = std::begin(_denominator); it != std::begin(_denominator);
           ++it) {
        constant /= (*it)->evaluate();
      }
    } catch (std::runtime_error &) {
      throw std::runtime_error("Non-constant denominator not supported.");
    }

    _base_expression_type<C> *res = new _constant_type<C>(constant);

    int degree_counter = 0;
    for (auto it = std::begin(_numerator); it != std::end(_numerator); ++it) {
      switch ((*it)->type()) {
      case SYMBOL:
        if (((_symbol_type<C> *)(*it))->get_id() == symbol_id) {
          ++degree_counter;
          if (degree_counter > degree) {
            delete res;

            return new _constant_type<C>(0);
          }
        } else {
          res = res->multiply((*it)->clone());
        }
        break;
      case CONSTANT:
        res = res->multiply((*it)->clone());
        break;
      case FINITE_PROD:
      case FINITE_SUM:
      default:
        throw std::runtime_error(
            "'coeff' call only admitted after 'expand' call.");
      }
    }

    if (degree_counter == degree) {
      return res;
    }

    delete res;

    return new _constant_type<C>(0);
  }

  /**
   * @brief Get the coefficients of the polynomial expression.
   *
   * @param symbol_id is the symbol id whose term coefficient is aimed.
   * @return The coefficients of the polynomial expression on the
   *          symbol whose id is `symbol_id`.
   */
  std::map<int, _base_expression_type<C> *>
  get_coeffs(const SymbolIdType &symbol_id) const
  {
    if (_denominator.size() > 0) {
      throw std::runtime_error(
          "coeff does not support non-constant denominator");
    }

    std::map<int, _base_expression_type<C> *> res;

    res[0] = new _constant_type<C>(this->_constant);

    for (auto it = std::begin(_numerator); it != std::end(_numerator); ++it) {
      auto map_it = (*it)->get_coeffs(symbol_id);
      std::map<int, _base_expression_type<C> *> next_res;
      for (auto res_coeff = std::begin(res); res_coeff != std::end(res);
           ++res_coeff) {
        for (auto it_coeff = std::begin(map_it); it_coeff != std::end(map_it);
             ++it_coeff) {
          const int degree = res_coeff->first + it_coeff->first;
          auto res_coeff_clone = res_coeff->second->clone();
          res_coeff_clone = res_coeff_clone->multiply(it_coeff->second);
          if (next_res.find(degree) == std::end(next_res)) {
            next_res[degree] = res_coeff_clone;
          } else {
            next_res[degree] = next_res[degree]->add(res_coeff_clone);
          }
        }
        delete res_coeff->second;
      }
      std::swap(res, next_res);
    }

    return res;
  }

  /**
   * @brief Get the degree of a symbol.
   *
   * @param symbol_id is the id of the symbol whose degree is aimed.
   * @return the degree of the parameter in the expression, i.e.,
   *          the sum degree of the expression degree in the
   *          numerator minus the sum degree of the expression
   *          degree in the denominator.
   */
  int degree(const SymbolIdType &symbol_id) const
  {
    int total_degree = 0;

    for (auto it = std::begin(_numerator); it != std::end(_numerator); ++it) {
      total_degree += (*it)->degree(symbol_id);
    }

    for (auto it = std::begin(_denominator); it != std::end(_denominator);
         ++it) {
      total_degree -= (*it)->degree(symbol_id);
    }

    return total_degree;
  }

  /**
   * @brief Print the expression in an output stream.
   *
   * @param os is the output stream in which the expression must be printed.
   */
  void print(std::ostream &os) const
  {
    if (_numerator.size() > 0 || _constant != 1) {
      if (_denominator.size() > 0) {
        os << "(";
        print_list(os, _numerator, _constant);
        os << ")";
      } else {
        print_list(os, _numerator, _constant);
      }
    }
    if (_denominator.size() > 0) {
      os << "/";
      if (_denominator.size() > 1) {
        os << "(";
        print_list(os, _denominator);
        os << ")";
      } else {
        print_list(os, _denominator);
      }
    }
  }

  ~_finite_prod_type()
  {
    for (auto &_list: {_numerator, _denominator}) {
      for (auto it = std::begin(_list); it != std::end(_list); ++it) {
        delete *it;
      }
    }

    _numerator.clear();
    _denominator.clear();
  }

  template<typename T>
  friend class _base_expression_type;
};

/**
 * @brief A class to represent symbols.
 *
 * @tparam C is the type of numeric constants.
 */
template<typename C>
class _symbol_type : public _base_expression_type<C>
{
public:
  typedef typename Symbol<C>::SymbolIdType SymbolIdType;

protected:
  SymbolIdType _id; //!< The symbol id.

public:
  /**
   * @brief Build a new symbol
   *
   * @param id is the id of the new symbol.
   */
  _symbol_type(const SymbolIdType id): _base_expression_type<C>(), _id(id) {}

  /**
   * @brief Copy constructor.
   *
   * @param orig is the model for the new symbol.
   */
  _symbol_type(const _symbol_type<C> &orig):
      _base_expression_type<C>(), _id(orig._id)
  {
  }

  /**
   * @brief Get the id of the symbol.
   *
   * @return The id of the symbol.
   */
  const SymbolIdType &get_id() const
  {
    return _id;
  }

  /**
   * @brief Get the expression type.
   *
   * @return The value SYMBOL.
   */
  ExpressionType type() const
  {
    return SYMBOL;
  }

  /**
   * @brief Complement the expression.
   *
   * @return the complementar expression.
   */
  _base_expression_type<C> *complement()
  {
    return this->multiply(new _constant_type<C>(static_cast<C>(-1)));
  }

  /**
   * @brief Clone the current object.
   *
   * @return A clone of the current object.
   */
  _base_expression_type<C> *clone() const
  {
    return new _symbol_type(*this);
  }

  /**
   * @brief Get the ids of the symbols in the expression.
   *
   * @return The set of the symbol ids in the expression.
   */
  std::set<SymbolIdType> get_symbol_ids() const
  {
    std::set<SymbolIdType> ids;

    ids.insert(_id);

    return ids;
  }

  /**
   * @brief Test the presence of any symbol.
   *
   * @return true if and only if the expression as one symbol at least.
   */
  bool has_symbols() const
  {
    return true;
  }

  /**
   * @brief Replace symbol occurences by using expressions.
   *
   * This method replaces any occurence of the symbols whose ids are in
   * the domain of `replacement` with a clone of the corresponding expressions.
   * This method updates this object.
   *
   * @param replacements associates symbol ids to their replacements.
   * @return A pointer to the updated object.
   */
  _base_expression_type<C> *replace(
      const std::map<SymbolIdType, _base_expression_type<C> *> &replacements)
  {
    auto it = replacements.find(_id);

    if (it == std::end(replacements)) {
      return this;
    }

    delete this;

    return it->second->clone();
  }

  /**
   * @brief Numerically evaluate the expression.
   *
   * @return The numeric evaluation of the expression.
   */
  C evaluate() const
  {
    throw std::runtime_error("Symbols cannot be evaluated");
  }

  /**
   * @brief Get the coefficient of a term having a given degree.
   *
   * @param symbol_id is the symbol id whose term coefficient is aimed.
   * @param degree is the degree of the aimed term.
   * @return The coefficient of the term in which the symbol having id
   * `symbol_id` has degree `degree`.
   */
  _base_expression_type<C> *get_coeff(const SymbolIdType &symbol_id,
                                      const int &degree) const
  {
    return new _constant_type<C>((degree == 1 && symbol_id == _id) ? 1 : 0);
  }

  /**
   * @brief Get the coefficients of the polynomial expression.
   *
   * @param symbol_id is the symbol id whose term coefficient is aimed.
   * @return The coefficients of the polynomial expression on the
   *          symbol whose id is `symbol_id`.
   */
  std::map<int, _base_expression_type<C> *>
  get_coeffs(const SymbolIdType &symbol_id) const
  {
    std::map<int, _base_expression_type<C> *> res;

    if (symbol_id == _id) {
      res[1] = new _constant_type<C>(1);
    } else {
      res[0] = this->clone();
    }

    return res;
  }

  /**
   * @brief Get the degree of a symbol.
   *
   * @param symbol_id is the id of the symbol whose degree is aimed.
   * @return the degree of the parameter in the expression, i.e.,
   *          1, if the current symbol is the parameter; 0, otherwise
   */
  int degree(const SymbolIdType &symbol_id) const
  {
    return ((((const _symbol_type<C> *)this)->_id == symbol_id) ? 1 : 0);
  }
  /**
   * @brief Print the expression in an output stream.
   *
   * @param os is the output stream in which the expression must be printed.
   */
  void print(std::ostream &os) const
  {
    os << Symbol<C>::get_symbol_name(_id);
  }
};

template<>
template<>
inline double Expression<mpq_class>::evaluate<double>() const
{
  mpq_class value = _ex->evaluate();

  return value.get_d();
}

template<typename C>
Expression<C>::Expression(_base_expression_type<C> *_ex): _ex(_ex)
{
}

template<typename C>
Expression<C>::Expression(): _ex(nullptr)
{
}

template<typename C>
Expression<C>::Expression(const int value):
    _ex(new _constant_type<C>(static_cast<C>(value)))
{
}

template<typename C>
Expression<C>::Expression(const C value): _ex(new _constant_type<C>(value))
{
}

template<typename C>
Expression<C>::Expression(const Expression<C> &orig):
    _ex((orig._ex == nullptr ? nullptr : orig._ex->clone()))
{
}

template<typename C>
Expression<C> &
Expression<C>::replace(const Expression<C>::replacement_type &replacement)
{
  if (this->_ex == nullptr) {
    return *this;
  }
  std::map<typename Symbol<C>::SymbolIdType, _base_expression_type<C> *>
      base_repl;

  for (auto it = std::begin(replacement); it != std::end(replacement); ++it) {
    base_repl[it->first.get_id()] = it->second._ex;
  }

  this->_ex = this->_ex->replace(base_repl);

  return *this;
}

template<typename C>
Expression<C> &Expression<C>::expand()
{
  _base_expression_type<C> *new_ex = _ex->expand();

  delete _ex;

  _ex = new_ex;

  return *this;
}

template<typename C>
Expression<C>::~Expression()
{
  if (_ex != nullptr) {
    delete _ex;
    _ex = nullptr;
  }
}

template<typename C>
const Expression<C> &Expression<C>::operator=(const Expression<C> &rhs)
{
  delete _ex;

  _ex = rhs._ex->clone();

  return *this;
}

template<typename C>
const Expression<C> &Expression<C>::operator=(Expression<C> &&rhs)
{
  std::swap(_ex, rhs._ex);

  return *this;
}

template<typename C>
const Expression<C> &Expression<C>::operator+=(const Expression<C> &rhs)
{
  _base_expression_type<C> *rhs_ex = rhs._ex->clone();

  _ex = _ex->add(rhs_ex);

  return *this;
}

template<typename C>
const Expression<C> &Expression<C>::operator-=(const Expression<C> &rhs)
{
  _base_expression_type<C> *rhs_ex = rhs._ex->clone();

  _ex = _ex->subtract(rhs_ex);

  return *this;
}

template<typename C>
const Expression<C> &Expression<C>::operator*=(const Expression<C> &rhs)
{
  _base_expression_type<C> *rhs_ex = rhs._ex->clone();

  _ex = _ex->multiply(rhs_ex);

  return *this;
}

template<typename C>
const Expression<C> &Expression<C>::operator/=(const Expression<C> &rhs)
{
  _base_expression_type<C> *rhs_ex = rhs._ex->clone();

  _ex = _ex->divided_by(rhs_ex);

  return *this;
}

template<typename C>
const Expression<C> &Expression<C>::operator+=(Expression<C> &&rhs)
{
  _base_expression_type<C> *rhs_ex = rhs._ex;
  rhs._ex = nullptr;

  _ex = _ex->add(rhs_ex);

  return *this;
}

template<typename C>
const Expression<C> &Expression<C>::operator-=(Expression<C> &&rhs)
{
  _base_expression_type<C> *rhs_ex = rhs._ex;
  rhs._ex = nullptr;

  _ex = _ex->subtract(rhs_ex);

  return *this;
}

template<typename C>
const Expression<C> &Expression<C>::operator*=(Expression<C> &&rhs)
{
  _base_expression_type<C> *rhs_ex = rhs._ex;
  rhs._ex = nullptr;

  _ex = _ex->multiply(rhs_ex);

  return *this;
}

template<typename C>
const Expression<C> &Expression<C>::operator/=(Expression<C> &&rhs)
{
  _base_expression_type<C> *rhs_ex = rhs._ex;
  rhs._ex = nullptr;

  _ex = _ex->divided_by(rhs_ex);

  return *this;
}

/**
 * @brief Check whether an expression is equivalent to a constant value.
 *
 * @tparam C is the numeric type of constants.
 * @param lhs is an expression.
 * @param rhs is a constant value.
 * @return true if and only if the first parameter is equivalent to the
 *         second one.
 */
template<typename C>
inline bool operator==(const Expression<C> &lhs, const C rhs)
{
  return (!(lhs._ex->has_symbols()) && lhs._ex->evaluate() == rhs);
}

/**
 * @brief Check whether an expression is equivalent to a constant value.
 *
 * @tparam C is the numeric type of constants.
 * @param lhs is an expression.
 * @param rhs is a constant value.
 * @return true if and only if the first parameter is equivalent to the
 *         second one.
 */
template<typename C>
inline bool operator==(const Expression<C> &lhs, const int rhs)
{
  return lhs == static_cast<C>(rhs);
}

/**
 * @brief Check whether an expression is equivalent to a constant value.
 *
 * @tparam C is the numeric type of constants.
 * @param lhs is a constant value.
 * @param rhs is an expression.
 * @return true if and only if the first parameter is equivalent to the
 *         second one.
 */
template<typename C>
inline bool operator==(const C lhs, const Expression<C> &rhs)
{
  return rhs == lhs;
}

/**
 * @brief Check whether an expression is equivalent to a constant value.
 *
 * @tparam C is the numeric type of constants.
 * @param lhs is a constant value.
 * @param rhs is an expression.
 * @return true if and only if the first parameter is equivalent to the
 *         second one.
 */
template<typename C>
inline bool operator==(const int lhs, const Expression<C> &rhs)
{
  return rhs == static_cast<C>(lhs);
}

/**
 * @brief Check whether an expression is not equivalent to a constant value.
 *
 * @tparam C is the numeric type of constants.
 * @param lhs is an expression.
 * @param rhs is a constant value.
 * @return true if and only if the first parameter is not equivalent to the
 *         second one.
 */
template<typename C>
inline bool operator!=(const Expression<C> &lhs, const C rhs)
{
  return !(lhs == rhs);
}

/**
 * @brief Check whether an expression is not equivalent to a constant value.
 *
 * @tparam C is the numeric type of constants.
 * @param lhs is an expression.
 * @param rhs is a constant value.
 * @return true if and only if the first parameter is not equivalent to the
 *         second one.
 */
template<typename C>
inline bool operator!=(const Expression<C> &lhs, const int rhs)
{
  return !(lhs == rhs);
}

/**
 * @brief Check whether an expression is not equivalent to a constant value.
 *
 * @tparam C is the numeric type of constants.
 * @param lhs is a constant value.
 * @param rhs is an expression.
 * @return true if and only if the first parameter is not equivalent to the
 *         second one.
 */
template<typename C>
inline bool operator!=(const C lhs, const Expression<C> &rhs)
{
  return !(lhs == rhs);
}

/**
 * @brief Check whether an expression is not equivalent to a constant value.
 *
 * @tparam C is the numeric type of constants.
 * @param lhs is a constant value.
 * @param rhs is an expression.
 * @return true if and only if the first parameter is not equivalent to the
 *         second one.
 */
template<typename C>
inline bool operator!=(const int lhs, const Expression<C> &rhs)
{
  return !(lhs == rhs);
}

/**
 * @brief Check whether an expression is greater than a constant value.
 *
 * @tparam C is the numeric type of constants.
 * @param lhs is an expression.
 * @param rhs is a constant value.
 * @return true if and only if the first parameter is constant and it is
 *         greater than the second one.
 */
template<typename C>
inline bool operator>(const Expression<C> &lhs, const C rhs)
{
  return (!(lhs._ex->has_symbols()) && lhs._ex->evaluate() > rhs);
}

/**
 * @brief Check whether an expression is greater than a constant value.
 *
 * @tparam C is the numeric type of constants.
 * @param lhs is an expression.
 * @param rhs is a constant value.
 * @return true if and only if the first parameter is constant and it is
 *         greater than the second one.
 */
template<typename C>
inline bool operator>(const Expression<C> &lhs, const int rhs)
{
  return lhs > static_cast<C>(rhs);
}

/**
 * @brief Check whether a constant value is greater than an expression.
 *
 * @tparam C is the numeric type of constants.
 * @param lhs is a constant value.
 * @param rhs is an expression.
 * @return true if and only if the second parameter is a constant
 *         expression and it is lesser than the first one.
 */
template<typename C>
inline bool operator>(const C lhs, const Expression<C> &rhs)
{
  return (!(rhs._ex->has_symbols()) && rhs._ex->evaluate() < lhs);
}

/**
 * @brief Check whether a constant value is greater than an expression.
 *
 * @tparam C is the numeric type of constants.
 * @param lhs is a constant value.
 * @param rhs is an expression.
 * @return true if and only if the second parameter is a constant
 *         expression and it is lesser than the first one.
 */
template<typename C>
inline bool operator>(const int lhs, const Expression<C> &rhs)
{
  return static_cast<int>(lhs) > rhs;
}

/**
 * @brief Check whether a constant value is greater than an expression.
 *
 * @tparam C is the numeric type of constants.
 * @param lhs is an expression.
 * @param rhs is a constant value.
 * @return true if and only if the first parameter is a constant
 *         expression and it is lesser than the second one.
 */
template<typename C>
inline bool operator<(const Expression<C> &lhs, const C rhs)
{
  return rhs > lhs;
}

/**
 * @brief Check whether a constant value is greater than an expression.
 *
 * @tparam C is the numeric type of constants.
 * @param lhs is an expression.
 * @param rhs is a constant value.
 * @return true if and only if the first parameter is a constant
 *         expression and it is lesser than the second one.
 */
template<typename C>
inline bool operator<(const Expression<C> &lhs, const int rhs)
{
  return rhs > lhs;
}

/**
 * @brief Check whether a constant value is lesser than an expression.
 *
 * @tparam C is the numeric type of constants.
 * @param lhs is a constant value.
 * @param rhs is an expression.
 * @return true if and only if the second parameter is a constant
 *         expression and it is greater than the first one.
 */
template<typename C>
inline bool operator<(const C lhs, const Expression<C> &rhs)
{
  return rhs > lhs;
}

/**
 * @brief Check whether a constant value is lesser than an expression.
 *
 * @tparam C is the numeric type of constants.
 * @param lhs is a constant value.
 * @param rhs is an expression.
 * @return true if and only if the second parameter is a constant
 *         expression and it is greater than the first one.
 */
template<typename C>
inline bool operator<(const int lhs, const Expression<C> &rhs)
{
  return rhs > lhs;
}

/**
 * @brief Sum two expressions.
 *
 * This method builds an expression that represents the sum of the two
 * expressions passed as parameters.
 *
 * @tparam C is the type of numeric constants.
 * @param lhs is an expression.
 * @param rhs is an expression.
 * @return An expression that represents the sum `lhs + rhs`.
 */
template<typename C>
Expression<C> operator+(const Expression<C> &lhs, const Expression<C> &rhs)
{
  _base_expression_type<C> *lhs_ex = lhs._ex->clone();

  _base_expression_type<C> *rhs_ex = rhs._ex->clone();

  return Expression<C>(lhs_ex->add(rhs_ex));
}

/**
 * @brief Sum two expressions.
 *
 * This method builds an expression that represents the sum of the two
 * expressions passed as parameters.
 *
 * @tparam C is the type of numeric constants.
 * @param lhs is an expression.
 * @param rhs is an expression.
 * @return An expression that represents the sum `lhs + rhs`.
 */
template<typename C>
Expression<C> operator+(Expression<C> &&lhs, const Expression<C> &rhs)
{
  _base_expression_type<C> *lhs_ex = lhs._ex;
  lhs._ex = nullptr;

  _base_expression_type<C> *rhs_ex = rhs._ex->clone();

  return Expression<C>(lhs_ex->add(rhs_ex));
}

/**
 * @brief Sum two expressions.
 *
 * This method builds an expression that represents the sum of the two
 * expressions passed as parameters.
 *
 * @tparam C is the type of numeric constants.
 * @param lhs is an expression.
 * @param rhs is an expression.
 * @return An expression that represents the sum `lhs + rhs`.
 */
template<typename C>
Expression<C> operator+(const Expression<C> &lhs, Expression<C> &&rhs)
{
  _base_expression_type<C> *lhs_ex = lhs._ex->clone();

  _base_expression_type<C> *rhs_ex = rhs._ex;
  rhs._ex = nullptr;

  return Expression<C>(lhs_ex->add(rhs_ex));
}

/**
 * @brief Sum two expressions.
 *
 * This method builds an expression that represents the sum of the two
 * expressions passed as parameters.
 *
 * @tparam C is the type of numeric constants.
 * @param lhs is an expression.
 * @param rhs is an expression.
 * @return An expression that represents the sum `lhs + rhs`.
 */
template<typename C>
Expression<C> operator+(Expression<C> &&lhs, Expression<C> &&rhs)
{
  _base_expression_type<C> *lhs_ex = lhs._ex;
  lhs._ex = nullptr;

  _base_expression_type<C> *rhs_ex = rhs._ex;
  rhs._ex = nullptr;

  return Expression<C>(lhs_ex->add(rhs_ex));
}

/**
 * @brief Subtract two expressions.
 *
 * This method builds an expression that represents the subtraction between the
 * two expressions passed as parameters.
 *
 * @tparam C is the type of numeric constants.
 * @param lhs is an expression.
 * @param rhs is an expression.
 * @return An expression that represents the subtraction `lhs - rhs`.
 */
template<typename C>
Expression<C> operator-(const Expression<C> &lhs, const Expression<C> &rhs)
{
  _base_expression_type<C> *lhs_ex = lhs._ex->clone();

  _base_expression_type<C> *rhs_ex = rhs._ex->clone();

  return Expression<C>(lhs_ex->subtract(rhs_ex));
}

/**
 * @brief Subtract two expressions.
 *
 * This method builds an expression that represents the subtraction between the
 * two expressions passed as parameters.
 *
 * @tparam C is the type of numeric constants.
 * @param lhs is an expression.
 * @param rhs is an expression.
 * @return An expression that represents the subtraction `lhs - rhs`.
 */
template<typename C>
Expression<C> operator-(Expression<C> &&lhs, const Expression<C> &rhs)
{
  _base_expression_type<C> *lhs_ex = lhs._ex;
  lhs._ex = nullptr;

  _base_expression_type<C> *rhs_ex = rhs._ex->clone();

  return Expression<C>(lhs_ex->subtract(rhs_ex));
}

/**
 * @brief Subtract two expressions.
 *
 * This method builds an expression that represents the subtraction between the
 * two expressions passed as parameters.
 *
 * @tparam C is the type of numeric constants.
 * @param lhs is an expression.
 * @param rhs is an expression.
 * @return An expression that represents the subtraction `lhs - rhs`.
 */
template<typename C>
Expression<C> operator-(const Expression<C> &lhs, Expression<C> &&rhs)
{
  _base_expression_type<C> *lhs_ex = lhs._ex->clone();

  _base_expression_type<C> *rhs_ex = rhs._ex;
  rhs._ex = nullptr;

  return Expression<C>(lhs_ex->subtract(rhs_ex));
}

/**
 * @brief Subtract two expressions.
 *
 * This method builds an expression that represents the subtraction between the
 * two expressions passed as parameters.
 *
 * @tparam C is the type of numeric constants.
 * @param lhs is an expression.
 * @param rhs is an expression.
 * @return An expression that represents the subtraction `lhs - rhs`.
 */
template<typename C>
Expression<C> operator-(Expression<C> &&lhs, Expression<C> &&rhs)
{
  _base_expression_type<C> *lhs_ex = lhs._ex;
  lhs._ex = nullptr;

  _base_expression_type<C> *rhs_ex = rhs._ex;
  rhs._ex = nullptr;

  return Expression<C>(lhs_ex->subtract(rhs_ex));
}

/**
 * @brief Mutiply two expressions.
 *
 * This method builds an expression that represents the multiplication of the
 * two expressions passed as parameters.
 *
 * @tparam C is the type of numeric constants.
 * @param lhs is an expression.
 * @param rhs is an expression.
 * @return An expression that represents the multiplication `lhs * rhs`.
 */
template<typename C>
Expression<C> operator*(const Expression<C> &lhs, const Expression<C> &rhs)
{
  _base_expression_type<C> *lhs_ex = lhs._ex->clone();

  _base_expression_type<C> *rhs_ex = rhs._ex->clone();

  return Expression<C>(lhs_ex->multiply(rhs_ex));
}

/**
 * @brief Mutiply two expressions.
 *
 * This method builds an expression that represents the multiplication of the
 * two expressions passed as parameters.
 *
 * @tparam C is the type of numeric constants.
 * @param lhs is an expression.
 * @param rhs is an expression.
 * @return An expression that represents the multiplication `lhs * rhs`.
 */
template<typename C>
Expression<C> operator*(Expression<C> &&lhs, const Expression<C> &rhs)
{
  _base_expression_type<C> *lhs_ex = lhs._ex;
  lhs._ex = nullptr;

  _base_expression_type<C> *rhs_ex = rhs._ex->clone();

  return Expression<C>(lhs_ex->multiply(rhs_ex));
}

/**
 * @brief Mutiply two expressions.
 *
 * This method builds an expression that represents the multiplication of the
 * two expressions passed as parameters.
 *
 * @tparam C is the type of numeric constants.
 * @param lhs is an expression.
 * @param rhs is an expression.
 * @return An expression that represents the multiplication `lhs * rhs`.
 */
template<typename C>
Expression<C> operator*(const Expression<C> &lhs, Expression<C> &&rhs)
{
  _base_expression_type<C> *lhs_ex = lhs._ex->clone();

  _base_expression_type<C> *rhs_ex = rhs._ex;
  rhs._ex = nullptr;

  return Expression<C>(lhs_ex->multiply(rhs_ex));
}

/**
 * @brief Mutiply two expressions.
 *
 * This method builds an expression that represents the multiplication of the
 * two expressions passed as parameters.
 *
 * @tparam C is the type of numeric constants.
 * @param lhs is an expression.
 * @param rhs is an expression.
 * @return An expression that represents the multiplication `lhs * rhs`.
 */
template<typename C>
Expression<C> operator*(Expression<C> &&lhs, Expression<C> &&rhs)
{
  _base_expression_type<C> *lhs_ex = lhs._ex;
  lhs._ex = nullptr;

  _base_expression_type<C> *rhs_ex = rhs._ex;
  rhs._ex = nullptr;

  return Expression<C>(lhs_ex->multiply(rhs_ex));
}

/**
 * @brief Divide two expressions.
 *
 * This method builds an expression that represents the division between the
 * two expressions passed as parameters.
 *
 * @tparam C is the type of numeric constants.
 * @param lhs is an expression.
 * @param rhs is an expression.
 * @return An expression that represents the division `lhs / rhs`.
 */
template<typename C>
Expression<C> operator/(const Expression<C> &lhs, const Expression<C> &rhs)
{
  _base_expression_type<C> *lhs_ex = lhs._ex->clone();

  _base_expression_type<C> *rhs_ex = rhs._ex->clone();

  return Expression<C>(lhs_ex->divided_by(rhs_ex));
}

/**
 * @brief Divide two expressions.
 *
 * This method builds an expression that represents the division between the
 * two expressions passed as parameters.
 *
 * @tparam C is the type of numeric constants.
 * @param lhs is an expression.
 * @param rhs is an expression.
 * @return An expression that represents the division `lhs / rhs`.
 */
template<typename C>
Expression<C> operator/(Expression<C> &&lhs, const Expression<C> &rhs)
{
  _base_expression_type<C> *lhs_ex = lhs._ex;
  lhs._ex = nullptr;

  _base_expression_type<C> *rhs_ex = rhs._ex->clone();

  return Expression<C>(lhs_ex->divided_by(rhs_ex));
}

/**
 * @brief Divide two expressions.
 *
 * This method builds an expression that represents the division between the
 * two expressions passed as parameters.
 *
 * @tparam C is the type of numeric constants.
 * @param lhs is an expression.
 * @param rhs is an expression.
 * @return An expression that represents the division `lhs / rhs`.
 */
template<typename C>
Expression<C> operator/(const Expression<C> &lhs, Expression<C> &&rhs)
{
  _base_expression_type<C> *lhs_ex = lhs._ex->clone();

  _base_expression_type<C> *rhs_ex = rhs._ex;
  rhs._ex = nullptr;

  return Expression<C>(lhs_ex->divided_by(rhs_ex));
}

/**
 * @brief Divide two expressions.
 *
 * This method builds an expression that represents the division between the
 * two expressions passed as parameters.
 *
 * @tparam C is the type of numeric constants.
 * @param lhs is an expression.
 * @param rhs is an expression.
 * @return An expression that represents the division `lhs / rhs`.
 */
template<typename C>
Expression<C> operator/(Expression<C> &&lhs, Expression<C> &&rhs)
{
  _base_expression_type<C> *lhs_ex = lhs._ex;
  lhs._ex = nullptr;

  _base_expression_type<C> *rhs_ex = rhs._ex;
  rhs._ex = nullptr;

  return Expression<C>(lhs_ex->divided_by(rhs_ex));
}

template<typename C>
Symbol<C>::Symbol(): Expression<C>()
{
}

template<typename C>
Symbol<C>::Symbol(const char *name): Symbol<C>(std::string(name))
{
}

template<typename C>
Symbol<C>::Symbol(const std::string &name): Expression<C>()
{
#ifdef WITH_THREADS
  std::unique_lock<std::mutex> lock(_mutex);
#endif // WITH_THREADS

  auto found_symb = _declared_symbols.find(name);

  if (found_symb == std::end(_declared_symbols)) {
    SymbolIdType symb_id = _symbol_names.size();
    _symbol_names.push_back(name);
    _declared_symbols[name] = symb_id;
    this->_ex = new _symbol_type<C>(symb_id);
  } else {
    this->_ex = new _symbol_type<C>(found_symb->second);
  }
}

template<typename C>
Symbol<C>::Symbol(const Symbol<C> &orig):
    Expression<C>((orig._ex == nullptr ? nullptr : orig._ex->clone()))
{
}

template<typename C>
constexpr bool operator<(const Symbol<C> &a, const Symbol<C> &b)
{
  return a.get_id() < b.get_id();
}

}

/*! @} End of SymbolicAlgebra group */

namespace std
{
/**
 * @brief Swap the content of two Expression objects.
 *
 * @tparam C is the type of numeric constants.
 * @param a is an expression.
 * @param b is an expression.
 */
template<typename C>
void swap(SymbolicAlgebra::Expression<C> &a, SymbolicAlgebra::Expression<C> &b)
{
  std::swap(a._ex, b._ex);
}

/**
 * @brief Write an expression in an output stream.
 *
 * @tparam C is the type of numeric constants.
 * @param os is the output stream.
 * @param ex is the expression to be printed.
 * @return the output stream.
 */
template<typename C>
std::ostream &operator<<(std::ostream &os,
                         const SymbolicAlgebra::Expression<C> &ex)
{
  if (ex._ex != nullptr) {
    ex._ex->print(os);
  }

  return os;
}
} // namespace std

#endif // SYMBOLIC_ALGEBRA_H_<|MERGE_RESOLUTION|>--- conflicted
+++ resolved
@@ -13,11 +13,8 @@
 
 #endif // WITH_THREADS
 
-<<<<<<< HEAD
 #include <gmpxx.h>
 
-=======
->>>>>>> e5941ab3
 /*!
  *  \addtogroup SymbolicAlgebra
  *  @{
