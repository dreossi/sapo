/**
 * @file Model.h
 * Represent a discrete-time (eventually parameteric) dynamical system
 *
 * @author Tommaso Dreossi <tommasodreossi@berkeley.edu>
 * @version 0.1
 */

#ifndef MODEL_H_
#define MODEL_H_

#include "SymbolicAlgebra.h"
#include "Bundle.h"
#include "PolytopesUnion.h"
#include "STL.h"

class Model
{

protected:
  std::vector<SymbolicAlgebra::Symbol<>> vars;     //!< variables
  std::vector<SymbolicAlgebra::Symbol<>> params;   //!< parameters
  std::vector<SymbolicAlgebra::Expression<>> dyns; //!< dynamics

  Bundle *reachSet; // Initial reach set
  PolytopesUnion *paraSet;

  std::shared_ptr<STL> spec;

  std::string name;

public:
<<<<<<< HEAD
  Model(): vars(), params(), dyns(), reachSet(NULL), paraSet(NULL), spec(NULL), name("Unknown")
  {}

  Model(const GiNaC::lst &vars, const GiNaC::lst &dyns,
        const Bundle &reachSet, const std::string name="Unknown"):
        vars(vars), params(), dyns(dyns), reachSet(new Bundle(reachSet)),
        paraSet(NULL), spec(NULL), name(name)
  {}

  Model(const GiNaC::lst &vars, const GiNaC::lst &params, const GiNaC::lst &dyns,
        const Bundle &reachSet, const PolytopesUnion &paraSet,
        const std::shared_ptr<STL> specification, const std::string name="Unknown"):
        vars(vars), params(params), dyns(dyns), reachSet(new Bundle(reachSet)),
        paraSet(new PolytopesUnion(paraSet)), spec(specification), name(name)
  {}
=======
  Model():
      vars(), params(), dyns(), reachSet(NULL), paraSet(NULL), spec(NULL),
      name("Unknown")
  {
  }

  Model(const std::vector<SymbolicAlgebra::Symbol<>> &vars,
        const std::vector<SymbolicAlgebra::Expression<>> &dyns,
        const Bundle &reachSet, const std::string name = "Unknown"):
      vars(vars),
      params(), dyns(dyns), reachSet(new Bundle(reachSet)), paraSet(NULL),
      spec(NULL), name(name)
  {
  }

  Model(const std::vector<SymbolicAlgebra::Symbol<>> &vars,
        const std::vector<SymbolicAlgebra::Symbol<>> &params,
        const std::vector<SymbolicAlgebra::Expression<>> &dyns,
        const Bundle &reachSet, const PolytopesUnion &paraSet,
        const std::shared_ptr<STL> specification,
        const std::string name = "Unknown"):
      vars(vars),
      params(params), dyns(dyns), reachSet(new Bundle(reachSet)),
      paraSet(new PolytopesUnion(paraSet)), spec(specification), name(name)
  {
  }
>>>>>>> 9293dd92

  const std::string &getName() const
  {
    return this->name;
  }

  const std::vector<SymbolicAlgebra::Symbol<>> &getVars() const
  {
    return this->vars;
  }

  const std::vector<SymbolicAlgebra::Symbol<>> &getParams() const
  {
    return this->params;
  }

  const std::vector<SymbolicAlgebra::Expression<>> &getDyns() const
  {
    return this->dyns;
  }

  const Bundle *getReachSet() const
  {
    return this->reachSet;
  }
  const PolytopesUnion *getParaSet() const
  {
    return this->paraSet;
  }
  const std::shared_ptr<STL> getSpec() const
  {
    return this->spec;
  }

  ~Model();
};

#endif /* MODEL_H_ */<|MERGE_RESOLUTION|>--- conflicted
+++ resolved
@@ -30,23 +30,6 @@
   std::string name;
 
 public:
-<<<<<<< HEAD
-  Model(): vars(), params(), dyns(), reachSet(NULL), paraSet(NULL), spec(NULL), name("Unknown")
-  {}
-
-  Model(const GiNaC::lst &vars, const GiNaC::lst &dyns,
-        const Bundle &reachSet, const std::string name="Unknown"):
-        vars(vars), params(), dyns(dyns), reachSet(new Bundle(reachSet)),
-        paraSet(NULL), spec(NULL), name(name)
-  {}
-
-  Model(const GiNaC::lst &vars, const GiNaC::lst &params, const GiNaC::lst &dyns,
-        const Bundle &reachSet, const PolytopesUnion &paraSet,
-        const std::shared_ptr<STL> specification, const std::string name="Unknown"):
-        vars(vars), params(params), dyns(dyns), reachSet(new Bundle(reachSet)),
-        paraSet(new PolytopesUnion(paraSet)), spec(specification), name(name)
-  {}
-=======
   Model():
       vars(), params(), dyns(), reachSet(NULL), paraSet(NULL), spec(NULL),
       name("Unknown")
@@ -73,7 +56,6 @@
       paraSet(new PolytopesUnion(paraSet)), spec(specification), name(name)
   {
   }
->>>>>>> 9293dd92
 
   const std::string &getName() const
   {
