--- conflicted
+++ resolved
@@ -25,24 +25,11 @@
   Vector offp;                            //!< superior offset
   Vector offm;                            //!< inferior offset
   std::vector<std::vector<int>> t_matrix; //!< templates matrix
-<<<<<<< HEAD
-  Matrix Theta;                           //!< matrix of orthogonal proximity
-
-  // TODO: unravel this member into three properly named members
-  std::vector<GiNaC::lst> vars; //!< variables appearing in generato function
-                                // vars[0] q: base vertex
-                                // vars[1] alpha : free variables \in [0,1]
-                                // vars[2] beta : generator amplitudes
 
 	// constraints over directions (assertions)
 	// constrainedDirection[i] * vars <= constraintOffset
 	std::vector<std::vector<double>> constraintDirections;
 	std::vector<double> constraintOffsets;
-	
-  std::map<std::vector<int>, GiNaC::lst>
-      bernCoeffs; //!< Bernstein coefficients map
-=======
->>>>>>> 2647fc65
 
   /**
    * Compute the distances between the half-spaced of the parallelotopes
@@ -174,7 +161,6 @@
   Bundle(const Matrix &dir_matrix, const Vector &offp, const Vector &offm,
          const std::vector<std::vector<int>> &t_matrix);
 
-<<<<<<< HEAD
 	/**
    * Constructor that instantiates the bundle with auto-generated variables
    *
@@ -190,45 +176,7 @@
 				 const std::vector<std::vector<double>> constrDirs,
 				 const std::vector<double> constrOffsets);
 
-  /**
-   * Constructor that instantiates the bundle
-   *
-   * @param[in] vars list of variables for parallelotope generator functions
-   * @param[in] dir_matrix matrix of directions
-   * @param[in] offp upper offsets
-   * @param[in] offm lower offsets
-   * @param[in] t_matrix t_matrixs matrix
-   */
-  Bundle(const std::vector<GiNaC::lst> &vars, const Matrix &dir_matrix,
-         const Vector &offp, const Vector &offm,
-         const std::vector<std::vector<int>> &t_matrix);
-
-  /**
-   * Constructor that instantiates the bundle
-   *
-   * @param[in] vars list of variables for parallelotope generator functions
-   * @param[in] dir_matrix matrix of directions
-   * @param[in] offp upper offsets
-   * @param[in] offm lower offsets
-   * @param[in] t_matrix t_matrixs matrix
-	 * @param[in] constrDirs directions that are constrained by assumptions
-	 * @param[in] constrOffsets offsets of assumptions
-   */
-  Bundle(const std::vector<GiNaC::lst> &vars, const Matrix &dir_matrix,
-         const Vector &offp, const Vector &offm,
-         const std::vector<std::vector<int>> &t_matrix,
-				 const std::vector<std::vector<double>> constrDirs,
-				 const std::vector<double> constrOffsets);
-
-  unsigned int getDim() const
-  {
-    return this->dim;
-  }
-
-  unsigned int getSize() const
-=======
   unsigned int dim() const
->>>>>>> 2647fc65
   {
     return (dir_matrix.size() == 0 ? 0 : dir_matrix.front().size());
   }
