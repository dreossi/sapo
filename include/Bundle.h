--- conflicted
+++ resolved
@@ -311,19 +311,10 @@
 
   friend void swap(Bundle &A, Bundle &B);
 };
-
 void swap(Bundle &A, Bundle &B);
 
-<<<<<<< HEAD
-inline std::ostream &operator<<(std::ostream &out, const Bundle &bundle)
-{
-  return out << bundle.getPolytope();
-}
-
-=======
 GiNaC::lst build_instanciated_generator_functs(const GiNaC::lst &alpha,
                                                const Parallelotope &P);
 GiNaC::lst sub_vars(const GiNaC::lst &ex_list, const GiNaC::lst &vars,
                     const GiNaC::lst &expressions);
->>>>>>> 1b81fe51
 #endif /* BUNDLE_H_ */