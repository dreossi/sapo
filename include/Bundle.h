/**
 * @file Bundle.h
 * Represent and manipulate bundles of parallelotopes whose intersection
 * represents a polytope
 *
 * @author Tommaso Dreossi <tommasodreossi@berkeley.edu>
 * @version 0.1
 */

#ifndef BUNDLE_H_
#define BUNDLE_H_

#include "BaseConverter.h"
#include "Polytope.h"
#include "Parallelotope.h"
#include "VarsGenerator.h"
#include "ControlPointStorage.h"

class Bundle
{
  using Vector = std::vector<double>;
  using Matrix = std::vector<Vector>;
  using CtrlPointType
      = std::map<std::vector<int>, std::pair<GiNaC::lst, GiNaC::lst>>;

private:
<<<<<<< HEAD
  unsigned int dim;                // dimension
  Matrix L;                        // direction matrix
  Vector offp;                     // superior offset
  Vector offm;                     // inferior offset
  std::vector<std::vector<int>> T; // templates matrix
  Matrix Theta;                    // matrix of orthogonal proximity
  std::vector<GiNaC::lst> vars;    // variables appearing in generato function
                                   // vars[0] q: base vertex
                                   // vars[1] alpha : free variables \in [0,1]
                                   // vars[2] beta : generator amplitudes

	// constraints over directions (assertions)
	// constrainedDirection[i] * vars <= constraintOffset
	std::vector<std::vector<double>> constraintDirections;
	std::vector<double> constraintOffsets;

  // map with Bernstein coefficients
  std::map<std::vector<int>, GiNaC::lst> bernCoeffs;

  double initTheta();
=======
  unsigned int dim;                       //!< dimension
  Matrix dir_matrix;                      //!< direction matrix
  Vector offp;                            //!< superior offset
  Vector offm;                            //!< inferior offset
  std::vector<std::vector<int>> t_matrix; //!< templates matrix
  Matrix Theta;                           //!< matrix of orthogonal proximity

  // TODO: unravel this member into three properly named members
  std::vector<GiNaC::lst> vars; //!< variables appearing in generato function
                                // vars[0] q: base vertex
                                // vars[1] alpha : free variables \in [0,1]
                                // vars[2] beta : generator amplitudes

  std::map<std::vector<int>, GiNaC::lst>
      bernCoeffs; //!< Bernstein coefficients map

  /**
   * Compute the distances between the half-spaced of the parallelotopes
   *
   * @returns vector of distances
   */
>>>>>>> 8be2e864
  Vector offsetDistances();

  /**
   * @brief A finder for Bernstein coefficient upper and lower-bounds.
   */
  class MaxCoeffFinder
  {
    /**
     * @brief Evaluate the Bernstein coefficient upper-bound.
     *
     * @param bernCoeff is the symbolical representation of Bernstein
     * coefficient.
     * @return The numerical evaluation of Bernstein coefficient upper-bound.
     */
    virtual double coeff_eval_p(const GiNaC::ex &bernCoeff) const;

    /**
     * @brief Evaluate the Bernstein coefficient lower-bound complementary.
     *
     * @param bernCoeff is the symbolical representation of Bernstein
     *                  coefficient.
     * @return The numerical evaluation of Bernstein coefficient
     *         lower-bound complementary.
     */
    virtual double coeff_eval_m(const GiNaC::ex &bernCoeff) const;

  public:
    typedef struct MaxCoeffType {
      double p; //<! the Bernstein coefficient upper-bound
      double m; //<! the Bernstein coefficient lower-bound complementary
    } MaxCoeffType;

    /**
     * @brief Create MaxCoeffType objects.
     */
    MaxCoeffFinder() {}

    /**
     * @brief Find the maximum of lower-bound complementary and
     *        upper-bound for Bernstein coefficients.
     *
     * @param b_coeffs is a list of symbolical Bernstein coefficients.
     * @param subs is a list of variable assignaments
     * @return The maximum of both lower-bound complementary and
     *         upper-bound for all the Bernstein coefficients in
     *         `b_coeffs`.
     */
    MaxCoeffType find_max_coeffs(const GiNaC::lst &b_coeffs,
                                 const GiNaC::lst &subs) const;
  };

  /**
   * @brief A finder for parametric Bernstein coefficient upper and
   * lower-bounds.
   */
  class ParamMaxCoeffFinder : public MaxCoeffFinder
  {
    const GiNaC::lst &params;
    const Polytope &paraSet;
    /**
     * @brief Evaluate the parametric Bernstein coefficient upper-bound.
     *
     * @param bernCoeff is the symbolical representation of Bernstein
     * coefficient.
     * @return The numerical evaluation of parametric Bernstein
     *         coefficient upper-bound.
     */
    double coeff_eval_p(const GiNaC::ex &bernCoeff) const;

    /**
     * @brief Evaluate the parametric Bernstein coefficient lower-bound
     *        complementary.
     *
     * @param bernCoeff is the symbolical representation of Bernstein
     *                  coefficient.
     * @return The numerical evaluation of parametric Bernstein coefficient
     *         lower-bound complementary.
     */
    double coeff_eval_m(const GiNaC::ex &bernCoeff) const;

  public:
    /**
     * @brief Create ParamMaxCoeffFinder objects.
     *
     * @param params is the list of parameters.
     * @param paraSet is the set of admissible values for parameters.
     */
    ParamMaxCoeffFinder(const GiNaC::lst &params, const Polytope &paraSet):
        MaxCoeffFinder(), params(params), paraSet(paraSet)
    {
    }
  };

  /**
   * Transform the bundle
   *
   * @param[in] vars variables appearing in the transforming function
   * @param[in] f transforming function
   * @param[in,out] controlPts control points computed so far that might be
   * updated
   * @param[in] max_finder is a pointer to a MaxCoeffFinder object.
   * @param[in] mode transformation mode (0=OFO,1=AFO)
   * @returns transformed bundle
   */
  Bundle transform(const GiNaC::lst &vars, const GiNaC::lst &f,
                   ControlPointStorage &controlPts,
                   const MaxCoeffFinder *max_finder, int mode) const;

public:
  // constructors
  Bundle(const Bundle &orig);
  Bundle(Bundle &&orig);
<<<<<<< HEAD
  Bundle(const Matrix &L, const Vector &offp, const Vector &offm,
         const std::vector<std::vector<int>> &T);
  Bundle(const Matrix &L, const Vector &offp, const Vector &offm,
         const std::vector<std::vector<int>> &T,
				 const std::vector<std::vector<double>> constrDirs,
				 const std::vector<double> constrOffsets);
  Bundle(const std::vector<GiNaC::lst> &vars, const Matrix &L,
         const Vector &offp, const Vector &offm,
         const std::vector<std::vector<int>> &T,
				 const std::vector<std::vector<double>> constrDirs,
				 const std::vector<double> constrOffsets);
  Bundle(const std::vector<GiNaC::lst> &vars, const Matrix &L,
=======

  /**
   * Constructor that instantiates the bundle with auto-generated variables
   *
   * @param[in] dir_matrix matrix of directions
   * @param[in] offp upper offsets
   * @param[in] offm lower offsets
   * @param[in] t_matrix t_matrixs matrix
   */
  Bundle(const Matrix &dir_matrix, const Vector &offp, const Vector &offm,
         const std::vector<std::vector<int>> &t_matrix);

  /**
   * Constructor that instantiates the bundle
   *
   * @param[in] vars list of variables for parallelotope generator functions
   * @param[in] dir_matrix matrix of directions
   * @param[in] offp upper offsets
   * @param[in] offm lower offsets
   * @param[in] t_matrix t_matrixs matrix
   */
  Bundle(const std::vector<GiNaC::lst> &vars, const Matrix &dir_matrix,
>>>>>>> 8be2e864
         const Vector &offp, const Vector &offm,
         const std::vector<std::vector<int>> &t_matrix);

  unsigned int getDim() const
  {
    return this->dim;
  }

  unsigned int getSize() const
  {
    return dir_matrix.size();
  }

  unsigned int getCard() const
  {
    return t_matrix.size();
  }

  unsigned int getNumDirs() const
  {
    return this->dir_matrix.size();
  }

  const std::vector<int> &getTemplate(long unsigned int i) const
  {
    return this->t_matrix[i];
  }

  const std::vector<std::vector<double>> &getDirectionMatrix() const
  {
    return this->dir_matrix;
  }

  /**
   * Get variables of base vertex
   *
   * @returns base vertex variables
   */
  const GiNaC::lst &getQ() const
  {
    return this->vars[0];
  }

  /**
   * Get free variables
   *
   * @returns free variables
   */
  const GiNaC::lst &getAlpha() const
  {
    return this->vars[1];
  }

  /**
   * Get variables of generator lengths
   *
   * @returns generator lengths variables
   */
  const GiNaC::lst &getBeta() const
  {
    return this->vars[2];
  }

  const double &getOffp(long unsigned int i) const
  {
    return this->offp[i];
  }

  const double &getOffm(long unsigned int i) const
  {
    return this->offm[i];
  }

  /**
   * Generate the polytope represented by the bundle
   *
   * @returns polytope represented by the bundle
   */
  operator Polytope() const;

  /**
   * Get the i-th parallelotope of the bundle
   *
   * @param[in] i parallelotope index to fetch
   * @returns i-th parallelotope
   */
  Parallelotope getParallelotope(unsigned int i) const;

  /**
   * Set the bundle t_matrix
   *
   * @param[in] t_matrix new t_matrix
   */
  void setTemplate(const std::vector<std::vector<int>> &t_matrix)
  {
    this->t_matrix = t_matrix;
  }

  void setOffsetP(Vector offp)
  {
    this->offp = offp;
  }

  void setOffsetM(Vector offm)
  {
    this->offm = offm;
  }

  // operations on bundles
  /**
   * Canonize the current bundle pushing the constraints toward the symbolic
   * polytope
   *
   * @returns canonized bundle
   */
  Bundle get_canonical() const;

  /**
   * Decompose the current symbolic polytope
   *
   * @param[in] alpha weight parameter in [0,1] for decomposition (0 for
   * distance, 1 for orthogonality)
   * @param[in] max_iter maximum number of randomly generated t_matrixs
   * @returns new bundle decomposing current symbolic polytope
   */
  Bundle decompose(double alpha, int max_iters);

  /**
   * Transform the bundle
   *
   * @param[in] vars variables appearing in the transforming function
   * @param[in] f transforming function
   * @param[in,out] controlPts control points computed so far that might be
   * updated
   * @param[in] mode transformation mode (0=OFO,1=AFO)
   * @returns transformed bundle
   */
  inline Bundle transform(const GiNaC::lst &vars, const GiNaC::lst &f,
                          ControlPointStorage &controlPts, int mode) const
  {
    MaxCoeffFinder max_finder;

    return transform(vars, f, controlPts, &max_finder, mode);
  }

  /**
   * Parametric transformation of the bundle
   *
   * @param[in] vars variables appearing in the transforming function
   * @param[in] params parameters appearing in the transforming function
   * @param[in] f transforming function
   * @param[in] paraSet set of parameters
   * @param[in,out] controlPts control points computed so far that might be
   * updated
   * @param[in] mode transformation mode (0=OFO,1=AFO)
   * @returns transformed bundle
   */
  inline Bundle transform(const GiNaC::lst &vars, const GiNaC::lst &params,
                          const GiNaC::lst &f, const Polytope &paraSet,
                          ControlPointStorage &controlPts, int mode) const
  {
    ParamMaxCoeffFinder max_finder(params, paraSet);

    return transform(vars, f, controlPts, &max_finder, mode);
  }

  Bundle &operator=(Bundle &&);

  virtual ~Bundle();

  friend void swap(Bundle &A, Bundle &B);
};

void swap(Bundle &A, Bundle &B);

GiNaC::lst build_generator_functs(
    const GiNaC::lst &q, const GiNaC::lst &alpha, const GiNaC::lst &beta,
    const std::vector<std::vector<double>> &generator_matrix);

#endif /* BUNDLE_H_ */<|MERGE_RESOLUTION|>--- conflicted
+++ resolved
@@ -24,28 +24,6 @@
       = std::map<std::vector<int>, std::pair<GiNaC::lst, GiNaC::lst>>;
 
 private:
-<<<<<<< HEAD
-  unsigned int dim;                // dimension
-  Matrix L;                        // direction matrix
-  Vector offp;                     // superior offset
-  Vector offm;                     // inferior offset
-  std::vector<std::vector<int>> T; // templates matrix
-  Matrix Theta;                    // matrix of orthogonal proximity
-  std::vector<GiNaC::lst> vars;    // variables appearing in generato function
-                                   // vars[0] q: base vertex
-                                   // vars[1] alpha : free variables \in [0,1]
-                                   // vars[2] beta : generator amplitudes
-
-	// constraints over directions (assertions)
-	// constrainedDirection[i] * vars <= constraintOffset
-	std::vector<std::vector<double>> constraintDirections;
-	std::vector<double> constraintOffsets;
-
-  // map with Bernstein coefficients
-  std::map<std::vector<int>, GiNaC::lst> bernCoeffs;
-
-  double initTheta();
-=======
   unsigned int dim;                       //!< dimension
   Matrix dir_matrix;                      //!< direction matrix
   Vector offp;                            //!< superior offset
@@ -59,6 +37,11 @@
                                 // vars[1] alpha : free variables \in [0,1]
                                 // vars[2] beta : generator amplitudes
 
+	// constraints over directions (assertions)
+	// constrainedDirection[i] * vars <= constraintOffset
+	std::vector<std::vector<double>> constraintDirections;
+	std::vector<double> constraintOffsets;
+	
   std::map<std::vector<int>, GiNaC::lst>
       bernCoeffs; //!< Bernstein coefficients map
 
@@ -67,7 +50,6 @@
    *
    * @returns vector of distances
    */
->>>>>>> 8be2e864
   Vector offsetDistances();
 
   /**
@@ -180,20 +162,6 @@
   // constructors
   Bundle(const Bundle &orig);
   Bundle(Bundle &&orig);
-<<<<<<< HEAD
-  Bundle(const Matrix &L, const Vector &offp, const Vector &offm,
-         const std::vector<std::vector<int>> &T);
-  Bundle(const Matrix &L, const Vector &offp, const Vector &offm,
-         const std::vector<std::vector<int>> &T,
-				 const std::vector<std::vector<double>> constrDirs,
-				 const std::vector<double> constrOffsets);
-  Bundle(const std::vector<GiNaC::lst> &vars, const Matrix &L,
-         const Vector &offp, const Vector &offm,
-         const std::vector<std::vector<int>> &T,
-				 const std::vector<std::vector<double>> constrDirs,
-				 const std::vector<double> constrOffsets);
-  Bundle(const std::vector<GiNaC::lst> &vars, const Matrix &L,
-=======
 
   /**
    * Constructor that instantiates the bundle with auto-generated variables
@@ -205,6 +173,21 @@
    */
   Bundle(const Matrix &dir_matrix, const Vector &offp, const Vector &offm,
          const std::vector<std::vector<int>> &t_matrix);
+
+	/**
+   * Constructor that instantiates the bundle with auto-generated variables
+   *
+   * @param[in] dir_matrix matrix of directions
+   * @param[in] offp upper offsets
+   * @param[in] offm lower offsets
+   * @param[in] t_matrix t_matrixs matrix
+	 * @param[in] constrDirs directions that are constrained by assumptions
+	 * @param[in] constrOffsets offsets of assumptions
+   */
+  Bundle(const Matrix &dir_matrix, const Vector &offp, const Vector &offm,
+         const std::vector<std::vector<int>> &t_matrix,
+				 const std::vector<std::vector<double>> constrDirs,
+				 const std::vector<double> constrOffsets);
 
   /**
    * Constructor that instantiates the bundle
@@ -216,9 +199,25 @@
    * @param[in] t_matrix t_matrixs matrix
    */
   Bundle(const std::vector<GiNaC::lst> &vars, const Matrix &dir_matrix,
->>>>>>> 8be2e864
          const Vector &offp, const Vector &offm,
          const std::vector<std::vector<int>> &t_matrix);
+
+  /**
+   * Constructor that instantiates the bundle
+   *
+   * @param[in] vars list of variables for parallelotope generator functions
+   * @param[in] dir_matrix matrix of directions
+   * @param[in] offp upper offsets
+   * @param[in] offm lower offsets
+   * @param[in] t_matrix t_matrixs matrix
+	 * @param[in] constrDirs directions that are constrained by assumptions
+	 * @param[in] constrOffsets offsets of assumptions
+   */
+  Bundle(const std::vector<GiNaC::lst> &vars, const Matrix &dir_matrix,
+         const Vector &offp, const Vector &offm,
+         const std::vector<std::vector<int>> &t_matrix,
+				 const std::vector<std::vector<double>> constrDirs,
+				 const std::vector<double> constrOffsets);
 
   unsigned int getDim() const
   {
