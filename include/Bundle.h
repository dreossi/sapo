/**
 * @file Bundle.h
 * Represent and manipulate bundles of parallelotopes whose intersection
 * represents a polytope
 *
 * @author Tommaso Dreossi <tommasodreossi@berkeley.edu>
 * @version 0.1
 */

#ifndef BUNDLE_H_
#define BUNDLE_H_

#include "BaseConverter.h"
#include "Polytope.h"
#include "Parallelotope.h"
#include "VarsGenerator.h"

class Bundle
{
  using Vector = std::vector<double>;
  using Matrix = std::vector<Vector>;
<<<<<<< HEAD
=======
  using CtrlPointType
      = std::map<std::vector<int>,
                 std::pair<std::vector<SymbolicAlgebra::Expression<>>,
                           std::vector<SymbolicAlgebra::Expression<>>>>;
>>>>>>> f3db9cbe

private:
  Matrix dir_matrix;                      //!< direction matrix
  Vector offp;                            //!< superior offset
  Vector offm;                            //!< inferior offset
  std::vector<std::vector<int>> t_matrix; //!< templates matrix
  Matrix Theta;                           //!< matrix of orthogonal proximity
  std::map<std::vector<int>, std::vector<SymbolicAlgebra::Expression<>>>
      bernCoeffs; //!< Bernstein coefficients map

  /**
   * Compute the distances between the half-spaced of the parallelotopes
   *
   * @returns vector of distances
   */
  Vector offsetDistances();

  /**
   * @brief A finder for Bernstein coefficient upper and lower-bounds.
   */
  class MaxCoeffFinder
  {
    /**
     * @brief Evaluate the Bernstein coefficient upper-bound.
     *
     * @param bernCoeff is the symbolical representation of Bernstein
     * coefficient.
     * @return The numerical evaluation of Bernstein coefficient upper-bound.
     */
    virtual double
    coeff_eval_p(const SymbolicAlgebra::Expression<> &bernCoeff) const;

    /**
     * @brief Evaluate the Bernstein coefficient lower-bound complementary.
     *
     * @param bernCoeff is the symbolical representation of Bernstein
     *                  coefficient.
     * @return The numerical evaluation of Bernstein coefficient
     *         lower-bound complementary.
     */
    virtual double
    coeff_eval_m(const SymbolicAlgebra::Expression<> &bernCoeff) const;

  public:
    typedef struct MaxCoeffType {
      double p; //<! the Bernstein coefficient upper-bound
      double m; //<! the Bernstein coefficient lower-bound complementary
    } MaxCoeffType;

    /**
     * @brief Create MaxCoeffType objects.
     */
    MaxCoeffFinder() {}

    /**
     * @brief Find the maximum of lower-bound complementary and
     *        upper-bound for Bernstein coefficients.
     *
     * @param b_coeffs is a list of symbolical Bernstein coefficients.
     * @return The maximum of both lower-bound complementary and
     *         upper-bound for all the Bernstein coefficients in
     *         `b_coeffs`.
     */
    MaxCoeffType find_max_coeffs(
        const std::vector<SymbolicAlgebra::Expression<>> &b_coeffs) const;
  };

  /**
   * @brief A finder for parametric Bernstein coefficient upper and
   * lower-bounds.
   */
  class ParamMaxCoeffFinder : public MaxCoeffFinder
  {
    const std::vector<SymbolicAlgebra::Symbol<>> &params;
    const Polytope &paraSet;
    /**
     * @brief Evaluate the parametric Bernstein coefficient upper-bound.
     *
     * @param bernCoeff is the symbolical representation of Bernstein
     * coefficient.
     * @return The numerical evaluation of parametric Bernstein
     *         coefficient upper-bound.
     */
    double coeff_eval_p(const SymbolicAlgebra::Expression<> &bernCoeff) const;

    /**
     * @brief Evaluate the parametric Bernstein coefficient lower-bound
     *        complementary.
     *
     * @param bernCoeff is the symbolical representation of Bernstein
     *                  coefficient.
     * @return The numerical evaluation of parametric Bernstein coefficient
     *         lower-bound complementary.
     */
    double coeff_eval_m(const SymbolicAlgebra::Expression<> &bernCoeff) const;

  public:
    /**
     * @brief Create ParamMaxCoeffFinder objects.
     *
     * @param params is the list of parameters.
     * @param paraSet is the set of admissible values for parameters.
     */
    ParamMaxCoeffFinder(const std::vector<SymbolicAlgebra::Symbol<>> &params,
                        const Polytope &paraSet):
        MaxCoeffFinder(),
        params(params), paraSet(paraSet)
    {
    }
  };

  /**
   * Transform the bundle
   *
   * @param[in] vars variables appearing in the transforming function
   * @param[in] f transforming function
   * @param[in] max_finder is a pointer to a MaxCoeffFinder object.
   * @param[in] mode transformation mode (0=OFO,1=AFO)
   * @returns transformed bundle
   */
  Bundle transform(const std::vector<SymbolicAlgebra::Symbol<>> &vars,
                   const std::vector<SymbolicAlgebra::Expression<>> &f,
                   const MaxCoeffFinder *max_finder, int mode) const;

public:
  // constructors
  Bundle(const Bundle &orig);
  Bundle(Bundle &&orig);

  /**
   * Constructor that instantiates the bundle with auto-generated variables
   *
   * @param[in] dir_matrix matrix of directions
   * @param[in] offp upper offsets
   * @param[in] offm lower offsets
   * @param[in] t_matrix t_matrixs matrix
   */
  Bundle(const Matrix &dir_matrix, const Vector &offp, const Vector &offm,
         const std::vector<std::vector<int>> &t_matrix);

  unsigned int dim() const
  {
    return (dir_matrix.size() == 0 ? 0 : dir_matrix.front().size());
  }

  unsigned int num_of_templates() const
  {
    return t_matrix.size();
  }

  unsigned int size() const
  {
    return this->dir_matrix.size();
  }

  const std::vector<int> &get_templates(long unsigned int i) const
  {
    return this->t_matrix[i];
  }

  const std::vector<std::vector<double>> &get_directions() const
  {
    return this->dir_matrix;
  }

  const double &get_offsetp(long unsigned int i) const
  {
    return this->offp[i];
  }

  const double &get_offsetm(long unsigned int i) const
  {
    return this->offm[i];
  }

  /**
   * Generate the polytope represented by the bundle
   *
   * @returns polytope represented by the bundle
   */
  operator Polytope() const;

  /**
   * Get the i-th parallelotope of the bundle
   *
   * @param[in] i parallelotope index to fetch
   * @returns i-th parallelotope
   */
  Parallelotope getParallelotope(unsigned int i) const;

  /**
   * Set the bundle t_matrix
   *
   * @param[in] t_matrix new t_matrix
   */
  void setTemplate(const std::vector<std::vector<int>> &t_matrix)
  {
    this->t_matrix = t_matrix;
  }

  void setOffsetP(Vector offp)
  {
    this->offp = offp;
  }

  void setOffsetM(Vector offm)
  {
    this->offm = offm;
  }

  // operations on bundles
  /**
   * Canonize the current bundle pushing the constraints toward the symbolic
   * polytope
   *
   * @returns canonized bundle
   */
  Bundle get_canonical() const;

  /**
   * Decompose the current symbolic polytope
   *
   * @param[in] alpha weight parameter in [0,1] for decomposition (0 for
   * distance, 1 for orthogonality)
   * @param[in] max_iter maximum number of randomly generated t_matrixs
   * @returns new bundle decomposing current symbolic polytope
   */
  Bundle decompose(double alpha, int max_iters);

  /**
   * Transform the bundle
   *
   * @param[in] vars variables appearing in the transforming function
   * @param[in] f transforming function
   * @param[in] mode transformation mode (0=OFO,1=AFO)
   * @returns transformed bundle
   */
  inline Bundle transform(const std::vector<SymbolicAlgebra::Symbol<>> &vars,
                          const std::vector<SymbolicAlgebra::Expression<>> &f,
                          int mode) const
  {
    MaxCoeffFinder max_finder;

    return transform(vars, f, &max_finder, mode);
  }

  /**
   * Parametric transformation of the bundle
   *
   * @param[in] vars variables appearing in the transforming function
   * @param[in] params parameters appearing in the transforming function
   * @param[in] f transforming function
   * @param[in] paraSet set of parameters
   * @param[in] mode transformation mode (0=OFO,1=AFO)
   * @returns transformed bundle
   */
  inline Bundle transform(const std::vector<SymbolicAlgebra::Symbol<>> &vars,
                          const std::vector<SymbolicAlgebra::Symbol<>> &params,
                          const std::vector<SymbolicAlgebra::Expression<>> &f,
                          const Polytope &paraSet, int mode) const
  {
    ParamMaxCoeffFinder max_finder(params, paraSet);

    return transform(vars, f, &max_finder, mode);
  }

  Bundle &operator=(Bundle &&);

  virtual ~Bundle();

  friend void swap(Bundle &A, Bundle &B);
};
void swap(Bundle &A, Bundle &B);

std::vector<SymbolicAlgebra::Expression<>> build_instanciated_generator_functs(
    const std::vector<SymbolicAlgebra::Symbol<>> &alpha,
    const Parallelotope &P);

std::vector<SymbolicAlgebra::Expression<>>
sub_vars(const std::vector<SymbolicAlgebra::Expression<>> &ex_list,
         const std::vector<SymbolicAlgebra::Symbol<>> &vars,
         const std::vector<SymbolicAlgebra::Expression<>> &expressions);

#endif /* BUNDLE_H_ */<|MERGE_RESOLUTION|>--- conflicted
+++ resolved
@@ -19,13 +19,6 @@
 {
   using Vector = std::vector<double>;
   using Matrix = std::vector<Vector>;
-<<<<<<< HEAD
-=======
-  using CtrlPointType
-      = std::map<std::vector<int>,
-                 std::pair<std::vector<SymbolicAlgebra::Expression<>>,
-                           std::vector<SymbolicAlgebra::Expression<>>>>;
->>>>>>> f3db9cbe
 
 private:
   Matrix dir_matrix;                      //!< direction matrix
