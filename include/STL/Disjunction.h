/**
 * @file Disjunction.h
 * Disjunction STL formula
 *
 * @author Tommaso Dreossi <tommasodreossi@berkeley.edu>
 * @version 0.1
 */

#ifndef DISJUNCTION_H_
#define DISJUNCTION_H_

#include <memory>

#include "STL.h"

class Disjunction : public STL
{

private:
  const std::shared_ptr<STL> f1, f2; // subformulas

public:
  Disjunction(const std::shared_ptr<STL> f1, const std::shared_ptr<STL> f2);

  const std::shared_ptr<STL> getLeftSubFormula() const
  {
    return f1;
  }
  const std::shared_ptr<STL> getRightSubFormula() const
  {
    return f2;
  }

<<<<<<< HEAD
  const std::shared_ptr<STL> simplify() const
	{
		return std::make_shared<Disjunction>(f1->simplify(), f2->simplify());
	}
  
  std::ostream &print(std::ostream &os) const;
=======
  TimeInterval time_bounds() const;

  void print() const;
>>>>>>> 0e9bfa74

  ~Disjunction();
};

#endif /* CONJUNCTION_H_ */<|MERGE_RESOLUTION|>--- conflicted
+++ resolved
@@ -31,18 +31,15 @@
     return f2;
   }
 
-<<<<<<< HEAD
   const std::shared_ptr<STL> simplify() const
 	{
 		return std::make_shared<Disjunction>(f1->simplify(), f2->simplify());
 	}
   
   std::ostream &print(std::ostream &os) const;
-=======
+
   TimeInterval time_bounds() const;
 
-  void print() const;
->>>>>>> 0e9bfa74
 
   ~Disjunction();
 };
