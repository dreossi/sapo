/**
 * @file STL.h
 * STL formula
 *
 * @author Tommaso Dreossi <tommasodreossi@berkeley.edu>
 * @version 0.1
 */

#ifndef STL_H_
#define STL_H_

#include <iostream>
#include <string>
#include <memory>

#include "TimeInterval.h"

enum formula_type {
  ATOM,
  CONJUNCTION,
  DISJUNCTION,
  UNTIL,
  ALWAYS,
  EVENTUALLY,
	NEGATION
};

class STL
{
	friend std::ostream &operator<<(std::ostream &os, const STL &f)
	{
		return f.print(os);
	}
	
  formula_type type;

protected:
  int options;

  STL(formula_type type);

public:
  const STL &set_options(const int options);

  const formula_type &getType() const
  {
    return type;
  }
<<<<<<< HEAD
  
  void setType(formula_type t)
	{
		type = t;
	}

  const virtual std::shared_ptr<STL> simplify() const = 0;
	
  virtual std::ostream &print(std::ostream &os) const = 0;
=======

  virtual TimeInterval time_bounds() const
  {
    return TimeInterval(1);
  }

  virtual void print() const = 0;
>>>>>>> 0e9bfa74
  virtual ~STL();
};

#endif /* STL_H_ */<|MERGE_RESOLUTION|>--- conflicted
+++ resolved
@@ -46,7 +46,6 @@
   {
     return type;
   }
-<<<<<<< HEAD
   
   void setType(formula_type t)
 	{
@@ -56,15 +55,12 @@
   const virtual std::shared_ptr<STL> simplify() const = 0;
 	
   virtual std::ostream &print(std::ostream &os) const = 0;
-=======
 
   virtual TimeInterval time_bounds() const
   {
     return TimeInterval(1);
   }
 
-  virtual void print() const = 0;
->>>>>>> 0e9bfa74
   virtual ~STL();
 };
 
